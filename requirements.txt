--- conflicted
+++ resolved
@@ -1,11 +1,7 @@
 # dev/deploy
 flit
 pylint
-<<<<<<< HEAD
-mypy==0.790
-=======
 mypy<0.800
->>>>>>> a140a329
 pytest
 pytest-coverage
 pytest-timeout
