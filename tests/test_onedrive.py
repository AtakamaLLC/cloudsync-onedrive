--- conflicted
+++ resolved
@@ -15,11 +15,7 @@
 from cloudsync.oauth.apiserver import ApiError, api_route
 from cloudsync.provider import Namespace, Event
 from cloudsync.sync.state import FILE, DIRECTORY
-<<<<<<< HEAD
-from cloudsync_onedrive import OneDriveProvider, EventFilter, NamespaceErrors
-=======
 from cloudsync_onedrive import OneDriveProvider, EventFilter, NamespaceErrors, Site
->>>>>>> 3785653f
 
 log = logging.getLogger(__name__)
 
@@ -584,11 +580,7 @@
         with patch.object(odp, '_direct_api', side_effect=direct_api_raises_errors):
             odp.reconnect()
             with pytest.raises(CloudTokenError):
-<<<<<<< HEAD
                 odp.list_ns()
-=======
-                odp.list_ns()
-
 
 def test_connect_exception_handling():
     api, odp = fake_odp()
@@ -600,8 +592,8 @@
     error_index += 1
 
     # bad shared folder json
-    odp._save_shared_with_me_info({"folder": 0})
-    assert odp.list_ns(parent=NamespaceErrors)[error_index].name.find("KeyError('remoteItem'") > 0
+    odp._save_shared_with_me_info({"remoteItem": {"folder": 0}})
+    assert odp.list_ns(parent=NamespaceErrors)[error_index].name.find("KeyError('parentReference'") > 0
     error_index += 1
 
     # bad site json
@@ -618,5 +610,4 @@
 
     # malformed namespace id
     with pytest.raises(CloudNamespaceError):
-        odp._get_validated_namespace("")
->>>>>>> 3785653f
+        odp._get_validated_namespace("")