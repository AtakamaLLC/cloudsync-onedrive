--- conflicted
+++ resolved
@@ -40,11 +40,7 @@
 
 import quickxorhash
 
-<<<<<<< HEAD
-__version__ = "3.0.2"  # pragma: no cover
-=======
 __version__ = "3.1.0"  # pragma: no cover
->>>>>>> ef2c345b
 
 
 SOCK_TIMEOUT = 180
