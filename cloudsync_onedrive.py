"""
Onedrive provider
"""

# pylint: disable=missing-docstring

# https://dev.onedrive.com/
# https://docs.microsoft.com/en-us/onedrive/developer/rest-api/concepts/upload?view=odsp-graph-online
# https://github.com/OneDrive/onedrive-sdk-python
# https://docs.microsoft.com/en-us/onedrive/developer/rest-api/getting-started/msa-oauth?view=odsp-graph-online
# https://docs.microsoft.com/en-us/onedrive/developer/rest-api/getting-started/app-registration?view=odsp-graph-online
import os
import re
import logging
from pprint import pformat
import threading
import asyncio
import hashlib
import json
import enum
from typing import Generator, Optional, Dict, Any, Iterable, List, Set, Union, cast
import urllib.parse
import webbrowser
from base64 import b64encode
from dataclasses import dataclass, field
import time
import requests
import arrow

import onedrivesdk_fork as onedrivesdk
from onedrivesdk_fork.error import OneDriveError, ErrorCode
from onedrivesdk_fork.http_response import HttpResponse

from cloudsync import Provider, Namespace, OInfo, DIRECTORY, FILE, NOTKNOWN, Event, DirInfo, OType
from cloudsync.exceptions import CloudTokenError, CloudDisconnectedError, CloudFileNotFoundError, \
    CloudFileExistsError, CloudCursorError, CloudTemporaryError, CloudNamespaceError
from cloudsync.oauth import OAuthConfig, OAuthProviderInfo
from cloudsync.registry import register_provider
from cloudsync.utils import debug_sig, memoize

import quickxorhash

<<<<<<< HEAD
__version__ = "3.0.0" # pragma: no cover
=======
__version__ = "2.2.5"  # pragma: no cover
>>>>>>> a140a329


SOCK_TIMEOUT = 180


class EventFilter(enum.Enum):
    """
    Event filter result
    """
    PROCESS = "process"
    IGNORE = "ignore"
    WALK = "walk"

    def __bool__(self):
        """
        Protect against bool use
        """
        raise ValueError("never bool enums")


class HttpProvider(onedrivesdk.HttpProvider):
    def __init__(self):
        self.session = requests.Session()

    def send(self, method, headers, url, data=None, content=None, path=None):
        if path:
            with open(path, mode='rb') as f:
                response = self.session.request(method,
                                                url,
                                                headers=headers,
                                                data=f,
                                                timeout=SOCK_TIMEOUT)
        else:
            response = self.session.request(method,
                                            url,
                                            headers=headers,
                                            data=data,
                                            json=content,
                                            timeout=SOCK_TIMEOUT)
        custom_response = HttpResponse(response.status_code, response.headers, response.text)
        return custom_response

    def download(self, headers, url, path):
        response = requests.get(
            url,
            stream=True,
            headers=headers,
            timeout=SOCK_TIMEOUT)

        if response.status_code == 200:
            with open(path, 'wb') as f:
                for chunk in response.iter_content(chunk_size=1024):
                    if chunk:
                        f.write(chunk)
                        f.flush()
            custom_response = HttpResponse(response.status_code, response.headers, None)
        else:
            custom_response = HttpResponse(response.status_code, response.headers, response.text)

        return custom_response


class OneDriveFileDoneError(Exception):
    pass


log = logging.getLogger(__name__)
QXHASH_0 = b"\0" * 20

class OneDriveInfo(DirInfo):              # pylint: disable=too-few-public-methods
    # oid, hash, otype and path are included here to satisfy a bug in mypy,
    # which does not recognize that they are already inherited from the grandparent class
    oid: str
    hash: Any
    otype: OType
    path: str
    pid: str = None

    def __init__(self, *a, pid=None, **kws):
        """
        Adds "pid (parent id)" to the DirInfo
        """
        super().__init__(*a, **kws)
        self.pid = pid


def open_url(url):
    webbrowser.open(url)


def _get_size_and_seek0(file_like):
    file_like.seek(0, os.SEEK_END)
    size = file_like.tell()
    file_like.seek(0)
    return size


class OneDriveItem():
    """Use to covert oid to path or path to oid.   Don't try to keep it around, or reuse it."""
    def __init__(self, prov, *, oid=None, path=None, pid=None):
        self.__prov = prov
        self.__item = None

        if (oid is None and path is None):
            raise ValueError("Must specify oid or path")

        if path == "/":
            path = None
            oid = "root"

        self.__oid = oid
        self.__path = path
        self.__pid = pid

        if oid is not None:
            self.__sdk_kws = {"id": oid}

        if path:
            self.__sdk_kws = {"path": path}

        self._drive_id: str = self.__prov._validated_namespace_id
        self.__get = None

    @property
    def pid(self):
        return self.__pid

    @property
    def oid(self):
        return self.__oid

    @property
    def path(self):
        if not self.__path:
            ret = self.get()
            if ret:
                prdrive_path = ret.parent_reference.path
                if not prdrive_path:
                    self.__path = "/"
                else:
                    unused_preamble, prpath = prdrive_path.split(":")
                    prpath = urllib.parse.unquote(prpath)
                    self.__path = self.__prov.join(prpath, ret.name)
        return self.__path

    # todo: get rid of this
    def _sdk_item(self):
        if self.__item:
            return self.__item

        with self.__prov._api() as client:       # pylint:disable=protected-access
            try:
                self.__item = client.item(drive=self._drive_id, **self.__sdk_kws)
            except ValueError:
                raise CloudFileNotFoundError("Invalid item: %s" % self.__sdk_kws)
            if self.__item is None:
                raise CloudFileNotFoundError("Missing item: %s" % self.__sdk_kws)

        return self.__item

    @property
    def api_path(self):
        if self.__oid:
            return "/drives/%s/items/%s" % (self._drive_id, self.__oid)
        if self.__path:
            enc_path = urllib.parse.quote(self.__path)
            return "/drives/%s/root:%s" % (self._drive_id, enc_path)
        raise AssertionError("This should not happen, since __init__ verifies that there is one or the other")

    def get(self):
        if not self.__get:
            self.__get = self._sdk_item().get()
        return self.__get

    @property
    def drive_id(self):
        return self._drive_id

    @property
    def children(self):
        return self._sdk_item().children

    def update(self, info: onedrivesdk.Item):
        return self._sdk_item().update(info)

    @property
    def content(self):
        return self._sdk_item().content


@dataclass
class Drive(Namespace):
    parent: "Optional[Site]" = None
    url: str = ""
    owner: str = ""
    owner_type: str = ""
    owner_id: str = ""
    site_id: str = field(init=False)
    drive_id: str = field(init=False)
    paths: List[str] = field(default_factory=list)

    @property
    def shared_paths(self) -> List[str]:
        return self.paths

    def __post_init__(self):
        if self.parent:
            self.parent.drives.append(self)
        ids = self.id.split("|")
        if len(ids) == 2:
            self.site_id = ids[0]
            self.drive_id = ids[1]
        else:
            self.site_id = None
            self.drive_id = self.id


@dataclass
class Site(Namespace):
    drives: List[Drive] = field(default_factory=list)

    @property
    def is_parent(self) -> bool:
        return True

    @property
    def is_cached(self) -> bool:
        return bool(self.drives)

    @property
    def shared_paths(self) -> List[str]:
        paths = []
        for drive in self.drives:
            paths += drive.shared_paths
        return paths


class OneDriveProvider(Provider):         # pylint: disable=too-many-public-methods, too-many-instance-attributes
    case_sensitive = False
    default_sleep = 15
    # Microsoft requests multiples of 320 KiB for upload_block_size
    # https://docs.microsoft.com/en-us/graph/api/driveitem-createuploadsession?view=graph-rest-1.0
    upload_block_size = 10 * 320 * 1024

    name = 'onedrive'
    _base_url = 'https://graph.microsoft.com/v1.0/'

    _oauth_info = OAuthProviderInfo(
        auth_url="https://login.microsoftonline.com/common/oauth2/v2.0/authorize?prompt=login",
        token_url="https://login.microsoftonline.com/common/oauth2/v2.0/token",
        scopes=['profile', 'openid', 'email', 'files.readwrite.all', 'sites.readwrite.all', 'offline_access'],
    )

    _additional_invalid_characters = '#'

    def __init__(self, oauth_config: Optional[OAuthConfig] = None):
        super().__init__()
        self._creds: Optional[Dict[str, str]] = None
        self.__cursor: Optional[str] = None
        self.__client: onedrivesdk.OneDriveClient = None
        self.__test_root: str = None
        self._mutex = threading.RLock()
        self._oauth_config = oauth_config
        self._namespace: Optional[Drive] = None
        self._personal_drive: Site = Site("Personal", "personal")
        self._shared_with_me: Site = Site("Shared With Me", "shared")
        self.__done_fetch_drive_list: bool = False
        self.__drive_by_id: Dict[str, Drive] = {}
        self.__site_by_id: Dict[str, Site] = {}
        self.__cached_is_biz = None
        self._http = HttpProvider()


    @property
    def connected(self):
        return self.__client is not None

    @staticmethod
    def _ensure_event_loop():
        try:
            asyncio.get_event_loop()
        except RuntimeError:
            asyncio.set_event_loop(asyncio.new_event_loop())

    def _get_url(self, api_path):
        api_path = api_path.lstrip("/")
        with self._api() as client:
            return client.base_url.rstrip("/") + "/" + api_path

    # names of args are compat with requests module
    def _direct_api(self, action, path=None, *, url=None, stream=None, data=None, headers=None,
            json=None, raw_response=False, timeout=SOCK_TIMEOUT):  # pylint: disable=redefined-outer-name
        assert path or url

        if not url:
            url = self._get_url(path)

        with self._api() as client:
            if not url:
                path = path.lstrip("/")
                url = client.base_url + path
            head = {
                      'Authorization': 'bearer {access_token}'.format(access_token=client.auth_provider.access_token),
                      'content-type': 'application/json'}
            if headers:
                head.update(headers)
            for k in head:
                head[k] = str(head[k])
            log.debug("direct %s %s", action, url)
            req = self._http.session.request(
                action,
                url,
                stream=stream,
                headers=head,
                json=json,
                data=data,
                timeout=timeout
            )

        if raw_response:
            return req

        if req.status_code == 202:
            return {"location": req.headers.get("location", ""), "status_code": 202}

        if req.status_code == 204:
            return {}

        if req.status_code > 202:
            if not self._raise_converted_error(req=req):
                raise Exception("Unknown error %s %s" % (req.status_code, req.json()))

        if stream:
            return req
        res = req.json()
# very large: uncomment if more detail needed, semicolonn left in for lint prevention
#        log.debug("response %s", res);

        return res

    def _save_drive_info(self, parent, drive_json):
        ids = f"{parent.id}|{drive_json['id']}"
        owner = drive_json.get("owner")
        owner_type = list(owner)[0] if owner else ""
        owner_id = owner[owner_type].get("id", "") if owner else ""
        owner_name = owner[owner_type].get("displayName", "") if owner else ""
        drive = Drive(f'{parent.name}/{drive_json.get("name", "Personal")}', ids,
                      parent=parent,
                      url=drive_json.get("webUrl"),
                      owner=owner_name,
                      owner_id=owner_id,
                      owner_type=owner_type)
        self.__drive_by_id[ids] = drive

    def _save_shared_with_me_info(self, shared_json):
        ids = f"{self._shared_with_me.id}|{shared_json['remoteItem']['parentReference']['driveId']}"
        url = shared_json["webUrl"]
        split_path = urllib.parse.unquote_plus(urllib.parse.urlparse(url).path).split('/')
        drive = self.__drive_by_id.get(ids)
        if not drive:
            shared_by = shared_json["remoteItem"]["shared"]["sharedBy"]
            owner = (shared_by.get("user") or shared_by.get("group", {})).get("displayName")
            site_name = "Personal" if split_path[1] == "personal" else split_path[2]
            name = f"Shared/{owner}/{site_name}/{split_path[3]}"
            drive = Drive(name, ids,
                          parent=self._shared_with_me,
                          url=url,
                          owner=owner)
            self.__drive_by_id[ids] = drive
        drive.paths.append("/" + "/".join(split_path[4:]))

    def _fetch_personal_drives(self):
        # personal drive: "most users will only have a single drive resource" - Microsoft
        # see: https://docs.microsoft.com/en-us/graph/api/drive-list?view=graph-rest-1.0&tabs=http
        try:
            drives = self._direct_api("get", "/me/drives")["value"]
            for drive in drives:
                self._save_drive_info(self._personal_drive, drive)
            if len(self._personal_drive.drives) == 1:
                self._personal_drive.drives[0].name = "Personal"
            else:
                self._personal_drive.drives.sort(key=lambda d: d.name.lower())
            self.__site_by_id[self._personal_drive.id] = self._personal_drive
            self.__cached_is_biz = drives[0]["driveType"] != "personal"
        except CloudDisconnectedError:
            raise
        except Exception as e:
            log.error("failed to get personal drive info: %s", repr(e))
            raise CloudTokenError("Invalid account, or no onedrive access")

    def _fetch_shared_drives(self):
        # drive items from other drives shared with current user
        shared = self._direct_api("get", "/me/drive/sharedWithMe")
        for item in shared.get("value", []):
            try:
                if "folder" in item:
                    self._save_shared_with_me_info(item)
            except Exception as e:
                log.warning("failed to get shared item info: %s %s", repr(e), item)  # pragma: no cover
        if self._shared_with_me.drives:
            self._shared_with_me.drives.sort(key=lambda d: d.name.lower())
            self.__site_by_id[self._shared_with_me.id] = self._shared_with_me

    def _fetch_sites(self):
        # sharepoint sites - a user can have access to multiple sites, with multiple drives in each
        sites = self._direct_api("get", "/sites?search=*").get("value", [])
        sites.sort(key=lambda s: (s.get("displayName") or s.get("name", "")).lower())
        for site in sites:
            try:
                # TODO: use configurable regex for filtering?
                url_path = urllib.parse.unquote_plus(urllib.parse.urlparse(site["webUrl"]).path).lower()
                if not url_path.startswith("/portals/"):
                    name = site.get("displayName") or site.get("name", "")
                    self.__site_by_id[site["id"]] = Site(name=name, id=site["id"])
            except Exception as e:
                log.warning("failed to get site info: %s", repr(e))

    def _fetch_drives_for_site(self, site: Site):
        if not site.is_cached:
            try:
                drives = self._direct_api("get", f"/sites/{site.id}/drives").get("value", [])
                drives.sort(key=lambda sd: sd["name"].lower())
                for drive in drives:
                    self._save_drive_info(site, drive)
            except Exception as e:
                log.warning("failed to get site drive info: %s", repr(e))
        return site.drives

    def _fetch_drive_list(self, clear_cache: bool = False):
        if clear_cache:
            self._personal_drive.drives = []
            self._shared_with_me.drives = []
            self.__drive_by_id = {}
            self.__site_by_id = {}
            self.__done_fetch_drive_list = False
        if not self.__done_fetch_drive_list:
            self._fetch_personal_drives()
            self._fetch_shared_drives()
            self._fetch_sites()
            self.__done_fetch_drive_list = True

    def list_ns(self, recursive: bool = True, parent: Namespace = None) -> List[Namespace]:
        namespaces: List[Namespace] = []
        if parent:
            self._fetch_drive_list()
            site = self.__site_by_id.get(parent.id)
            if site:
                namespaces += self._fetch_drives_for_site(site)
            else:
                log.warning("Not a parent namespace: %s / %s", parent.id, parent.name)
        else:
            self._fetch_drive_list(clear_cache=True)
            namespaces += self._personal_drive.drives
            for _, site in self.__site_by_id.items():
                if site == self._personal_drive:
                    continue
                if recursive:
                    namespaces += self._fetch_drives_for_site(site)
                else:
                    namespaces.append(site)
        return namespaces

    @memoize
    def _check_ns(self, nsid, conn_id_for_memo):                                 # pylint: disable=unused-argument
        res = self._direct_api("get", "/drives/%s/items/%s" % (nsid, "root"), raw_response=True)
        return res.status_code < 300

    def _raise_converted_error(self, *, ex=None, req=None):      # pylint: disable=too-many-branches, too-many-statements
        status = 0
        if ex is not None:
            status = ex.status_code
            msg = str(ex)
            code = ex.code

        if req is not None:
            status = req.status_code
            try:
                dat = req.json()
                msg = dat["error"]["message"]
                code = dat["error"]["code"]
            except json.JSONDecodeError:
                msg = 'Bad Json'
                code = 'BadRequest'

        if status == 400 and not self._check_ns(self._validated_namespace_id, self.connection_id):
            raise CloudNamespaceError(msg)

        if status == -1 and "invalidclientquery" in str(code):
            raise CloudFileNotFoundError(msg)

        if status == 400 and code == -1 and "invalidclientquery" in str(code):
            # graph api can throw this if a child path isn't present as of 2020-03-15
            raise CloudFileNotFoundError(msg)

        if status < 300:
            log.error("Not converting err %s: %s %s", status, ex, req)
            return False

        if status == 404:
            raise CloudFileNotFoundError(msg)
        if status in (429, 503):
            raise CloudTemporaryError(msg)
        if code in ('ErrorInsufficientPermissionsInAccessToken', ErrorCode.Unauthenticated):
            self.disconnect()
            raise CloudTokenError(msg)
        if code == ErrorCode.Malformed:
            raise CloudFileNotFoundError(msg)
        if code == ErrorCode.ItemNotFound:
            raise CloudFileNotFoundError(msg)
        if code == ErrorCode.ResourceModified:
            raise CloudTemporaryError(msg)
        if code == ErrorCode.NameAlreadyExists:
            raise CloudFileExistsError(msg)
        if code == ErrorCode.AccessDenied:
            raise CloudFileExistsError(msg)
        if status == 401:
            self.disconnect()
            raise CloudTokenError(msg)
        if code == "BadRequest":
            if status == 400:
                raise CloudFileNotFoundError(msg)
        if code == ErrorCode.InvalidRequest:
            if status == 405:
                raise CloudFileExistsError(msg)
            if status == 400:
                raise CloudFileNotFoundError(msg)
        if code in ("UnknownError", "generalException"):
            raise CloudTemporaryError(msg)

        log.error("Not converting err %s %s", ex, req)
        return False

    def get_quota(self):
        dat = self._direct_api("get", f"/drives/{self.namespace.drive_id}")
        self.__cached_is_biz = dat["driveType"] != 'personal'
        log.debug("my drive %s", dat)
        return {
            'used': dat["quota"]["total"]-dat["quota"]["remaining"],
            'limit': dat["quota"]["total"],
            'login': self._personal_drive.drives[0].owner,
            'drive_id': dat['id'],                # drive id
        }

    def reconnect(self):
        self.connect(self._creds)

    def connect_impl(self, creds):
        if not self.__client or creds != self._creds:
            if not creds:
                raise CloudTokenError("no credentials")
            log.info('Connecting to One Drive')
            refresh_token = creds.get("refresh", creds.get("refresh_token"))
            if not refresh_token:
                raise CloudTokenError("no refresh token, refusing connection")

            self._ensure_event_loop()

            with self._api(needs_client=False):
                auth_provider = onedrivesdk.AuthProvider(
                        http_provider=self._http,
                        client_id=self._oauth_config.app_id,
                        scopes=self._oauth_info.scopes)

                class MySession(onedrivesdk.session.Session):   # pylint: disable=too-few-public-methods
                    def __init__(self, **kws):  # pylint: disable=super-init-not-called
                        self.__dict__ = kws

                    @staticmethod
                    def load_session(**kws):
                        _ = kws
                        return MySession(
                            refresh_token=refresh_token,
                            access_token=creds.get("access_token", None),
                            redirect_uri=None,  # pylint: disable=protected-access
                            auth_server_url=self._oauth_info.token_url,  # pylint: disable=protected-access
                            client_id=self._oauth_config.app_id,  # pylint: disable=protected-access
                            client_secret=self._oauth_config.app_secret,  # pylint: disable=protected-access
                        )

                auth_provider = onedrivesdk.AuthProvider(
                        http_provider=self._http,
                        client_id=self._oauth_config.app_id,
                        session_type=MySession,
                        scopes=self._oauth_info.scopes)

                auth_provider.load_session()
                try:
                    auth_provider.refresh_token()
                except requests.exceptions.ConnectionError as e:
                    raise CloudDisconnectedError("ConnectionError while authenticating")
                except Exception as e:
                    log.exception("exception while authenticating: %s", e)
                    raise CloudTokenError(str(e))

                new_refresh = auth_provider._session.refresh_token      # pylint: disable=protected-access
                if new_refresh and new_refresh != refresh_token:
                    log.info("creds have changed")
                    creds = {"refresh_token": new_refresh}
                    self._oauth_config.creds_changed(creds)

                self.__client = onedrivesdk.OneDriveClient(self._base_url, auth_provider, self._http)
                self.__client.item = self.__client.item  # satisfies a lint confusion
                self._creds = creds

        self._fetch_personal_drives()
        self.namespace_id = self.namespace_id or self._personal_drive.drives[0].id
        return self._personal_drive.drives[0].drive_id

    def _api(self, *args, needs_client=True, **kwargs):  # pylint: disable=arguments-differ
        if needs_client and not self.__client:
            raise CloudDisconnectedError("currently disconnected")
        return self

    def __enter__(self):
        self._mutex.__enter__()
        return self.__client

    def __exit__(self, ty, ex, tb):
        self._mutex.__exit__(ty, ex, tb)

        if ex:
            try:
                raise ex
            except requests.ConnectionError as e:
                raise CloudDisconnectedError("cannot connect %s" % e)
            except (TimeoutError, ):
                self.disconnect()
                raise CloudDisconnectedError("disconnected on timeout")
            except OneDriveError as e:
                if not self._raise_converted_error(ex=e):
                    raise
            except IOError as e:
                raise CloudTemporaryError("io error %s" % repr(e))
            except Exception:
                return False  # False allows the exit handler to act as normal, which does not swallow the exception
        return None

    def disconnect(self):
        with self._mutex:
            self.__client = None

    @property
    def latest_cursor(self):
        # see: https://docs.microsoft.com/en-us/onedrive/developer/rest-api/api/driveitem_delta?view=odsp-graph-online#parameters
        res = self._direct_api("get", f"/drives/{self._validated_namespace_id}/root/delta?token=latest")
        return res.get('@odata.deltaLink')

    @property
    def current_cursor(self):
        if not self.__cursor:
            self.__cursor = self.latest_cursor
        return self.__cursor

    @current_cursor.setter
    def current_cursor(self, val):
        if val is None:
            val = self.latest_cursor
        if not isinstance(val, str) and val is not None:
            raise CloudCursorError(val)
        self.__cursor = val

    def _convert_to_event(self, change, new_cursor) -> Optional[Event]:
        # uncomment only while debugging, semicolon left in to cause linter to fail
        # log.debug("got event\n%s", pformat(change));

        # {'cTag': 'adDo0QUI1RjI2NkZDNDk1RTc0ITMzOC42MzcwODg0ODAwMDU2MDAwMDA',
        #  'createdBy': {'application': {'id': '4805d153'},
        #                'user': {'displayName': 'erik aronesty', 'id': '4ab5f266fc495e74'}},
        #  'createdDateTime': '2015-09-19T11:14:15.9Z', 'eTag': 'aNEFCNUYyNjZGQzQ5NUU3NCEzMzguMA',
        #  'fileSystemInfo': {
        #      'createdDateTime': '2015-09-19T11:14:15.9Z',
        #      'lastModifiedDateTime': '2015-09-19T11:14:15.9Z'},
        #  'folder': {'childCount': 0, 'folderType': 'document',
        #             'folderView': {'sortBy': 'name', 'sortOrder': 'ascending', 'viewType': 'thumbnails'}},
        #  'id': '4AB5F266FC495E74!338',
        #  'lastModifiedBy': {'application': {'id': '4805d153'}, 'user': {'displayName': 'erik aronesty', 'id': '4ab5f266fc495e74'}},
        #  'lastModifiedDateTime': '2019-11-08T22:13:20.56Z', 'name': 'root',
        #  'parentReference': {'driveId': '4ab5f266fc495e74', 'driveType': 'personal', 'id': '4AB5F266FC495E74!0', 'path': '/drive/root:'},
        #  'root': {}, 'size': 156, 'webUrl': 'https://onedrive.live.com/?cid=4ab5f266fc495e74'}
        if change['parentReference'].get('id') is None:
            log.debug("ignore event: drive root")
            return None

        ts = arrow.get(change.get('lastModifiedDateTime')).float_timestamp
        oid = change.get('id')
        exists = not change.get('deleted')

        fil = change.get('file')
        fol = change.get('folder')
        if fil:
            otype = FILE
        elif fol:
            otype = DIRECTORY
        else:
            otype = NOTKNOWN

        log.debug("event %s", change)

        ohash = None
        path = None
        if exists:
            if otype == FILE:
                ohash = self._hash_from_dict(change)

            path = self._join_parent_reference_path_and_name(change['parentReference'].get('path'), change['name'])

        return Event(otype, oid, path, ohash, exists, ts, new_cursor=new_cursor)

    def _filter_event(self, event: Event) -> EventFilter:
        # event filtering based on root path and event path

        if not event:
            return EventFilter.IGNORE

        if not self._root_path:
            return EventFilter.PROCESS

        state_path = self.sync_state.get_path(event.oid)
        prior_subpath = self.is_subpath_of_root(state_path)
        if not event.exists:
            # delete - ignore if not in state, or in state but is not subpath of root
            return EventFilter.PROCESS if prior_subpath else EventFilter.IGNORE

        if event.path:
            curr_subpath = self.is_subpath_of_root(event.path)
            if curr_subpath and not prior_subpath:
                # Can't differentiate between creates and renames without watching the entire filesystem:
                # Event has an oid and a current path, its a rename if the oid was seen before,
                # but since events outside root are ignored we don't catch the case where an item is
                # created outside root and then renamed into root.
                # Hence the walk for directories -- a tradeoff for ignoring "outside root" events.
                log.debug("created in or renamed into root: %s", event.path)
                if event.otype == DIRECTORY:
                    return EventFilter.WALK
            elif prior_subpath and not curr_subpath:
                # Rename out of root: process the event.
                # Treated as a delete by the sync engine, which handles non-empty folders by marking
                # children "changed" and processing them first.
                log.debug("renamed out of root: %s", event.path)
            else:
                # both curr and prior are subpaths == rename within root (process event)
                # neither is subpath == rename outside root (ignore event)
                return EventFilter.PROCESS if curr_subpath else EventFilter.IGNORE

        return EventFilter.PROCESS

    def _walk_filtered_directory(self, oid: str, history: Set[str]):
        """
        Optimized walk for event filtering:

        When a folder is copied to/created in our sync root we get events for each child of that folder, but we also
        end up walking that folder recursively because there is no way to distinguish a copy/create (which does not
        require a walk) from a move (which does require a walk)

        Recursively walking (the traditional way) a folder with many child folders on copy/create thus presents
        a performance bottleneck -- we end up walking the child folders multiple times, since we get an event for
        each child folder.

        This modified recursive walk attempts to alleviate that somewhat by keeping track of walked oids, ensuring
        that a given folder is walked at most once per events() call.
        """
        if oid not in history:
            history.add(oid)
            try:
                for event in self.walk_oid(oid, recursive=False):
                    if event.otype == DIRECTORY:
                        yield from self._walk_filtered_directory(event.oid, history)
                    yield event
            except CloudFileNotFoundError:
                pass

    def events(self) -> Generator[Event, None, None]:      # pylint: disable=too-many-locals, too-many-branches
        page_token = self.current_cursor
        assert page_token
        done = False
        walk_history: Set[str] = set()

        while not done:
            # log.debug("looking for events, timeout: %s", timeout)
            res = self._direct_api("get", url=page_token)
            delta_link = res.get('@odata.deltaLink')
            next_link = res.get('@odata.nextLink')
            events: Union[List, Iterable] = res.get('value')
            new_cursor = next_link or delta_link

            if not self._is_biz:
                # events = sorted(events, key=lambda x: x["lastModifiedDateTime"]): # sorting by modtime also works
                events = reversed(cast(List, events))

            for change in events:
                event = self._convert_to_event(change, new_cursor)
                filter_result = self._filter_event(event)
                if filter_result == EventFilter.IGNORE:
                    continue
                if filter_result == EventFilter.WALK and event.otype == DIRECTORY:
                    log.debug("directory created in or renamed into root - walking: %s", event.path)
                    yield from self._walk_filtered_directory(event.oid, walk_history)
                yield event

            if new_cursor and page_token and new_cursor != page_token:
                self.__cursor = new_cursor
            page_token = new_cursor
            log.debug("new cursor %s", new_cursor)
            if delta_link:
                done = True

    def _hash_from_dict(self, change):
        if 'hashes' in change['file']:
            if self._is_biz:
                ohash = change['file']['hashes'].get('quickXorHash')
            else:
                ohash = change['file']['hashes'].get('sha1Hash')
            if ohash == "":
                ohash = None
        else:
            ohash = None
            if self._is_biz:
                if change['size'] == 0:
                    ohash = QXHASH_0
        if ohash is None:
            log.error("no hash for file? %s", pformat(change))
        return ohash

    def upload(self, oid, file_like, metadata=None) -> 'OInfo':
        size = _get_size_and_seek0(file_like)
        if size == 0:
            with self._api() as client:
                req = self._get_item(client, oid=oid).content.request()
                req.method = "PUT"
                try:
                    resp = req.send(data=file_like)
                except onedrivesdk.error.OneDriveError as e:
                    if e.code == ErrorCode.NotSupported:
                        raise CloudFileExistsError("Cannot upload to folder")
                    if e.code == ErrorCode.ResourceModified:
                        # onedrive ocassionally reports etag mismatch errors, even when there's no possibility of conflict
                        # simply retrying here vastly reduces the number of false positive failures
                        resp = req.send(data=file_like)
                    else:
                        raise

                log.debug("uploaded: %s", resp.content)
                # TODO: why not just info_from_rest?
                item = onedrivesdk.Item(json.loads(resp.content))
                return self._info_item(item)
        else:
            with self._api() as client:
                info = self.info_oid(oid)
                if not info:
                    raise CloudFileNotFoundError("Uploading to nonexistent oid")

                if info.otype == DIRECTORY:
                    raise CloudFileExistsError("Trying to upload on top of directory")

                _unused_resp = self._upload_large(self._get_item(client, oid=oid).api_path, file_like, "replace")
            # todo: maybe use the returned item dict to speed this up
            return self.info_oid(oid)

    def create(self, path, file_like, metadata=None) -> 'OInfo':
        if not metadata:
            metadata = {}

        pid = self._get_parent_id(path=path)
        dirname, base = self.split(path)
        size = _get_size_and_seek0(file_like)

        if size == 0:
            if self.exists_path(path):
                raise CloudFileExistsError()
            with self._api() as client:
                api_path = self._get_item(client, oid=pid).api_path
                base = base.replace("'", "''")
                name = urllib.parse.quote(base)
                api_path += "/children('" + name + "')/content"
                try:
                    headers = {'content-type': 'text/plain'}
                    r = self._direct_api("put", api_path, data=file_like, headers=headers)  # default timeout ok, size == 0 from "if" condition
                except CloudTemporaryError:
                    info = self.info_path(path)
                    # onedrive can fail with ConnectionResetByPeer, but still secretly succeed... just without returning info
                    # if so, check hashes, and if all is OK, return OK
                    if info and info.hash == self.hash_data(file_like):
                        return info
                    # alternately this could be a race condition, where two people upload at once
                    # so fail otherwise
                    raise
            return self._info_from_rest(r, root=dirname)
        else:
            with self._api() as client:
                r = self._upload_large(self._get_item(client, path=path).api_path + ":", file_like, conflict="fail")
            return self._info_from_rest(r, root=self.dirname(path))

    def _upload_large(self, drive_path, file_like, conflict):  # pylint: disable=too-many-locals
        with self._api():
            size = _get_size_and_seek0(file_like)
            r = self._direct_api("post", "%s/createUploadSession" % drive_path, json={"item": {"@microsoft.graph.conflictBehavior": conflict}})
            upload_url = r["uploadUrl"]

            data = file_like.read(self.upload_block_size)

            max_retries_per_block = 10

            cbfrom = 0
            retries = 0
            while data:
                clen = len(data)             # fragment content size
                cbto = cbfrom + clen - 1     # inclusive content byte range
                cbrange = "bytes %s-%s/%s" % (cbfrom, cbto, size)
                try:
                    headers = {"Content-Length": clen, "Content-Range": cbrange}
                    r = self._direct_api("put", url=upload_url, data=data, headers=headers)
                except (CloudDisconnectedError, CloudTemporaryError) as e:
                    retries += 1
                    log.exception("Exception during _upload_large, continuing, range=%s, exception%s: %s", cbrange, retries, type(e))
                    if retries >= max_retries_per_block:
                        raise e
                    continue

                data = file_like.read(self.upload_block_size)
                cbfrom = cbto + 1
                retries = 0
            return r

    def download(self, oid, file_like):
        with self._api() as client:
            info = self._get_item(client, oid=oid)
            r = self._direct_api("get", info.api_path + "/content", stream=True)
            for chunk in r.iter_content(chunk_size=4096):
                file_like.write(chunk)
                file_like.flush()

    def rename(self, oid, path):  # pylint: disable=too-many-locals, too-many-branches, too-many-statements
        with self._api() as client:
            self._verify_parent_folder_exists(path)
            parent, base = self.split(path)

            item = self._get_item(client, oid=oid)
            old_path = item.path

            info = item.get()

            old_parent_id = info.parent_reference.id

            new_parent_info = self.info_path(parent)
            new_parent_id = new_parent_info.oid

            # support copy over an empty folder
            if info.folder:
                try:
                    target_info = self.info_path(path)
                except CloudFileNotFoundError:
                    target_info = None
                if target_info and target_info.otype == DIRECTORY and target_info.oid != oid:
                    is_empty = True
                    for _ in self.listdir(target_info.oid):
                        is_empty = False
                        break
                    if is_empty:
                        self.delete(target_info.oid)

            rename_json = {}
            if info.name != base:
                rename_json["name"] = base
                need_temp = item.path.lower() == path.lower()
                if need_temp:
                    temp_json = {"name": base + os.urandom(8).hex()}
                    self._direct_api("patch", f"drives/{item.drive_id}/items/{item.oid}", json=temp_json)
            if old_parent_id != new_parent_info.oid:
                rename_json["parentReference"] = {"id": new_parent_id}
            if not rename_json:
                return oid
            ret = self._direct_api("patch", f"drives/{item.drive_id}/items/{item.oid}", json=rename_json)
            if ret.get("status_code", 0) == 202:
                # wait for move/copy to complete to get the new oid
                new_oid = None
                for i in range(5):
                    time.sleep(i)
                    info = self.info_path(path)
                    if info:
                        new_oid = info.oid
                        break
                if not new_oid:
                    log.error("oid lookup failed after move/copy")
                    raise CloudFileNotFoundError("oid lookup failed after move/copy")
                oid = new_oid

        new_path = self._get_path(oid)
        if self.paths_match(old_path, new_path, for_display=True): # pragma: no cover
            log.error("rename did not change cloud file path: old=%s new=%s", old_path, new_path)
            raise CloudTemporaryError("rename did not change cloud file path")

        return oid


    @staticmethod
    def _parse_time(time_str):
        try:
            if time_str:
                ret_val = arrow.get(time_str).timestamp
            else:
                ret_val = 0
        except Exception as e:  # pragma: no cover
            log.error("could not convert time string '%s' to timestamp: %s", time_str, e)
            ret_val = 0
        return ret_val

    def _info_from_rest(self, item, root=None):
        name = item["name"]
        if root:
            path = self.join(root, name)
        else:
            raise NotImplementedError()

        iid = item["id"]
        ohash = None
        if "folder" in item:
            otype = DIRECTORY
        else:
            otype = FILE
        if "file" in item:
            ohash = self._hash_from_dict(item)

        pid = item["parentReference"].get("id")
        name = item["name"]
        size = item["size"]
        mtime = item["lastModifiedDateTime"]
        mtime = mtime and self._parse_time(mtime)
        shared = False
        if "createdBy" in item:
            shared = bool(item.get("remoteItem"))

        return OneDriveInfo(oid=iid, otype=otype, hash=ohash, path=path, pid=pid, name=name,
                            size=size, mtime=mtime, shared=shared)

    def listdir(self, oid) -> Generator[OneDriveInfo, None, None]:
        with self._api() as client:
            api_path = self._get_item(client, oid=oid).api_path

        res = self._direct_api("get", "%s/children" % api_path)

        idir = self.info_oid(oid)
        root = idir.path

        items = res.get("value", [])
        next_link = res.get("@odata.nextLink")

        while items:
            for item in items:
                yield self._info_from_rest(item, root=root)

            items = []
            if next_link:
                res = self._direct_api("get", url=next_link)
                items = res.get("value", [])
                next_link = res.get("@odata.nextLink")

    def mkdir(self, path, metadata=None) -> str:    # pylint: disable=arguments-differ
        _ = metadata
        log.debug("mkdir %s", path)

        # boilerplate: probably belongs in base class
        if self.exists_path(path):
            info = self.info_path(path)
            if info.otype == FILE:
                raise CloudFileExistsError(path)
            log.info("Skipped creating already existing folder: %s", path)
            return info.oid

        pid = self._get_parent_id(path=path)
        log.debug("got pid %s", pid)

        f = onedrivesdk.Folder()
        i = onedrivesdk.Item()
        _, name = self.split(path)
        i.name = name
        i.folder = f

        with self._api() as client:
            item = self._get_item(client, oid=pid).children.add(i)

        return item.id

    def delete(self, oid):
        try:
            with self._api() as client:
                item = self._get_item(client, oid=oid).get()
                if not item:
                    # I don't think this will ever happen...
                    log.info("deleted non-existing oid %s", debug_sig(oid))  # pragma: no cover
                    return  # file doesn't exist already...
                info = self._info_item(item)
                if info.otype == DIRECTORY:
                    try:
                        next(self.listdir(oid))
                        raise CloudFileExistsError("Cannot delete non-empty folder %s:%s" % (oid, info.name))
                    except StopIteration:
                        pass  # Folder is empty, delete it no problem
                self._direct_api("delete", self._get_item(client, oid=oid).api_path)
        except CloudFileNotFoundError:
            pass

    def exists_oid(self, oid):
        return self._info_oid(oid, path=False) is not None

    def info_path(self, path: str, use_cache=True) -> Optional[OInfo]:
        log.debug("info path %s", path)
        try:
            if path == "/":
                return OneDriveInfo(oid="root", otype=DIRECTORY, hash=None, path="/", pid=None, name="",
                                    mtime=None, shared=False)

            with self._api() as client:
                api_path = self._get_item(client, path=path).api_path
            log.debug("direct res path %s", api_path)
            res = self._direct_api("get", api_path)
            return self._info_from_rest(res, root=self.dirname(path))
        except CloudFileNotFoundError:
            return None

    def _info_item(self, item, path=None) -> OneDriveInfo:
        if item.folder:
            otype = DIRECTORY
            ohash = None
        else:
            otype = FILE

            if self._is_biz:
                if item.file.hashes is None:
                    # This is the quickxor hash of b""
                    ohash = QXHASH_0
                else:
                    ohash = item.file.hashes.to_dict()["quickXorHash"]
            else:
                ohash = item.file.hashes.to_dict()["sha1Hash"]

        pid = item.parent_reference.id

        odi = OneDriveItem(self, oid=item.id, path=path, pid=pid)

        if path is None:
            path = odi.path

        mtime = item.last_modified_date_time
        mtime = mtime and self._parse_time(mtime)

        return OneDriveInfo(oid=odi.oid, otype=otype, hash=ohash, path=odi.path, pid=odi.pid, name=item.name,
                            mtime=mtime, shared=item.shared, size=item.size)

    def exists_path(self, path) -> bool:
        try:
            return bool(self.info_path(path))
        except CloudFileNotFoundError:
            return False

    def _get_parent_id(self, *, path=None, oid=None):
        log.debug("get parent %s", path)
        if not path and not oid:
            log.error("invalid info %s %s", path, oid)
            raise CloudFileNotFoundError("Invalid path/oid")

        ret = None

        if path:
            ppath = self.dirname(path)
            i = self.info_path(ppath)
            if i:
                ret = i.oid
                if i.otype == FILE:
                    raise CloudFileExistsError("file where a folder should be")

        if oid is not None:
            i = self.info_oid(oid)
            if i:
                ret = i.pid     # parent id

        if not ret:
            raise CloudFileNotFoundError("parent %s must exist" % ppath)

        return ret

    def _drive_root(self, name, path=""):       # pylint:disable=no-self-use
        return "/drives/%s/root:" % name + path

    def _join_parent_reference_path_and_name(self, pr_path, name):
        assert pr_path
        path = self.join(pr_path, name)
        preambles = [r"/drive/root:", r"/me/drive/root:", r"/drives/.*?/root:"]

        if ':' in path:
            found = False
            for preamble in preambles:
                m = re.match(preamble, path)
                if m:
                    pre = m[0]
                    path = path[len(pre):]
                    found = True
                    break
            if not found:
                raise Exception("path '%s'(%s, %s) does not start with '%s', maybe implement recursion?" % (path, pr_path, name, preambles))
        path = urllib.parse.unquote(path)
        return path

    def _get_item(self, client, *, oid=None, path=None):
        if not client:
            raise CloudDisconnectedError("Not connected")
        return OneDriveItem(self, oid=oid, path=path)

    def _get_path(self, oid=None) -> Optional[str]:
        """get path using oid or item"""
        # TODO: implement caching

        try:
            with self._api() as client:
                item = self._get_item(client, oid=oid)

                if item is not None:
                    return item.path

                raise ValueError("_box_get_path requires oid or item")
        except CloudFileNotFoundError:
            return None

    def info_oid(self, oid: str, use_cache=True) -> Optional[OneDriveInfo]:
        return self._info_oid(oid)

    def _info_oid(self, oid, path=None) -> Optional[OneDriveInfo]:
        try:
            with self._api() as client:
                try:
                    item = self._get_item(client, oid=oid).get()
                except OneDriveError as e:
                    log.info("info failure %s / %s", e, e.code)
                    if e.code == 400:
                        log.error("malformed oid %s: %s", oid, e)  # pragma: no cover
                        # malformed oid == not found
                        return None
                    if "invalidclientquery" in str(e.code).lower():
                        return None
                    raise
            return self._info_item(item, path=path)
        except CloudFileNotFoundError:
            return None

    def hash_data(self, file_like) -> str:
        # get a hash from a filelike that's the same as the hash i natively use
        if self._is_biz:
            h = quickxorhash.quickxorhash()
            for c in iter(lambda: file_like.read(32768), b''):
                h.update(c)
            return b64encode(h.digest()).decode("utf8")
        else:
            h = hashlib.sha1()
            for c in iter(lambda: file_like.read(32768), b''):
                h.update(c)
            return h.hexdigest().upper()

    @property
    def namespace(self) -> Optional[Drive]:
        return self._namespace

    @namespace.setter
    def namespace(self, ns: Drive):
        self.namespace_id = ns.id

    @property
    def _is_biz(self):
        if self.__cached_is_biz is None:
            dat = self._direct_api("get", "/drives/%s/" % self._validated_namespace_id)
            self.__cached_is_biz = dat["driveType"] != 'personal'
        return self.__cached_is_biz

    @property
    def _validated_namespace_id(self):
        if self.connected and self.namespace_id:
            return self.namespace.drive_id
        raise CloudNamespaceError("namespace_id has not been validated")

    @property
    def namespace_id(self) -> Optional[str]:
        return self._namespace.id if self._namespace else None

    @namespace_id.setter
    def namespace_id(self, ns_id: str):
        self._namespace = None
        if self.connected:
            # validate
            self._fetch_drive_list()
            drive = self.__drive_by_id.get(ns_id)
            if not drive:
                ids = Drive(ns_id, ns_id)
                if ids.site_id:
                    site = self.__site_by_id.get(ids.site_id)
                    if not site:
                        raise CloudNamespaceError(f"Unknown site id: {ns_id}")
                    self._fetch_drives_for_site(site)
                    drive = self.__drive_by_id.get(ns_id)
                    if not drive:
                        # check if it is a shared drive
                        drive = next((d for d in self._shared_with_me.drives if d.drive_id == ids.drive_id), None)
                    if not drive:
                        raise CloudNamespaceError(f"Site does not contain drive: {ns_id}")
                elif ids.drive_id:
                    if ids.drive_id == self._personal_drive.drives[0].drive_id:
                        drive = self._personal_drive.drives[0]
                    else:
                        api_drive = self._direct_api("get", f"/drives/{ids.drive_id}/")
                        if not api_drive:
                            raise CloudNamespaceError(f"Unknown drive id: {ns_id}")
                        drive = Drive(api_drive.get("name", "Personal"), ns_id)
                else:
                    raise CloudNamespaceError(f"Malformed drive id: {ns_id}")
            self._namespace = drive
        else:
            # defer validation until a connection is established
            self._namespace = self.__drive_by_id.get(ns_id, Drive(name=ns_id, id=ns_id))
        log.info("USING NS name=%s id=%s - connected=%s", self.namespace.name, self.namespace_id, self.connected)

    @classmethod
    def test_instance(cls):
        return cls.oauth_test_instance(prefix=cls.name.upper(), port_range=(54200, 54210), host_name="localhost")

    @property
    def _test_namespace(self) -> Namespace:
        return self._personal_drive.drives[0]


class OneDriveBusinessTestProvider(OneDriveProvider):
    name = "testodbiz"


register_provider(OneDriveBusinessTestProvider)

__cloudsync__ = OneDriveProvider<|MERGE_RESOLUTION|>--- conflicted
+++ resolved
@@ -40,11 +40,7 @@
 
 import quickxorhash
 
-<<<<<<< HEAD
-__version__ = "3.0.0" # pragma: no cover
-=======
-__version__ = "2.2.5"  # pragma: no cover
->>>>>>> a140a329
+__version__ = "3.0.0"  # pragma: no cover
 
 
 SOCK_TIMEOUT = 180
