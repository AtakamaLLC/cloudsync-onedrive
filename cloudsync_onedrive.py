"""
Onedrive provider
"""

# pylint: disable=missing-docstring

# https://dev.onedrive.com/
# https://docs.microsoft.com/en-us/onedrive/developer/rest-api/concepts/upload?view=odsp-graph-online
# https://github.com/OneDrive/onedrive-sdk-python
# https://docs.microsoft.com/en-us/onedrive/developer/rest-api/getting-started/msa-oauth?view=odsp-graph-online
# https://docs.microsoft.com/en-us/onedrive/developer/rest-api/getting-started/app-registration?view=odsp-graph-online
import os
import re
import logging
from pprint import pformat
import threading
import asyncio
import hashlib
import json
import enum
from typing import Generator, Optional, Dict, Iterable, List, Set, Union, cast
import urllib.parse
import webbrowser
from base64 import b64encode
from dataclasses import dataclass, field, fields
import time
import requests
import arrow

import onedrivesdk_fork as onedrivesdk
from onedrivesdk_fork.error import OneDriveError, ErrorCode
from onedrivesdk_fork.http_response import HttpResponse

from cloudsync import Provider, Namespace, OInfo, DIRECTORY, FILE, NOTKNOWN, Event, DirInfo
from cloudsync.exceptions import CloudTokenError, CloudDisconnectedError, CloudFileNotFoundError, \
    CloudFileExistsError, CloudCursorError, CloudTemporaryError, CloudNamespaceError
from cloudsync.oauth import OAuthConfig, OAuthProviderInfo
from cloudsync.registry import register_provider
from cloudsync.utils import debug_sig, memoize

import quickxorhash

<<<<<<< HEAD
__version__ = "3.0.2"  # pragma: no cover
=======
__version__ = "3.1.0"  # pragma: no cover
>>>>>>> 45fb30d4


SOCK_TIMEOUT = 180


class EventFilter(enum.Enum):
    """
    Event filter result
    """
    PROCESS = "process"
    IGNORE = "ignore"
    WALK = "walk"

    def __bool__(self):
        """
        Protect against bool use
        """
        raise ValueError("never bool enums")


class HttpProvider(onedrivesdk.HttpProvider):
    def __init__(self):
        self.session = requests.Session()

    def send(self, method, headers, url, data=None, content=None, path=None):
        if path:
            with open(path, mode='rb') as f:
                response = self.session.request(method,
                                                url,
                                                headers=headers,
                                                data=f,
                                                timeout=SOCK_TIMEOUT)
        else:
            response = self.session.request(method,
                                            url,
                                            headers=headers,
                                            data=data,
                                            json=content,
                                            timeout=SOCK_TIMEOUT)
        custom_response = HttpResponse(response.status_code, response.headers, response.text)
        return custom_response

    def download(self, headers, url, path):
        response = requests.get(
            url,
            stream=True,
            headers=headers,
            timeout=SOCK_TIMEOUT)

        if response.status_code == 200:
            with open(path, 'wb') as f:
                for chunk in response.iter_content(chunk_size=1024):
                    if chunk:
                        f.write(chunk)
                        f.flush()
            custom_response = HttpResponse(response.status_code, response.headers, None)
        else:
            custom_response = HttpResponse(response.status_code, response.headers, response.text)

        return custom_response


class OneDriveFileDoneError(Exception):
    pass


log = logging.getLogger(__name__)
QXHASH_0 = b"\0" * 20


class OneDriveInfo(DirInfo):
    pid: str = None
    path_orig: str = None

    def __init__(self, *a, pid=None, path_orig=None, **kws):
        """
        Adds "pid (parent id)" to the DirInfo
        """
        super().__init__(*a, **kws)
        self.pid = pid
        self.path_orig = path_orig


def open_url(url):
    webbrowser.open(url)


def _get_size_and_seek0(file_like):
    file_like.seek(0, os.SEEK_END)
    size = file_like.tell()
    file_like.seek(0)
    return size


class OneDriveItem:
    """Use to covert oid to path or path to oid.   Don't try to keep it around, or reuse it."""
    def __init__(self, prov, *, oid=None, path=None, pid=None):
        self.__prov = prov
        self.__item = None

        if (oid is None and path is None):
            raise ValueError("Must specify oid or path")

        if path == "/":
            path = None
            oid = "root"

        if oid == "root":
            oid = prov.namespace.api_root_oid

        self.__oid = oid
        self.__path = path
        self.__pid = pid

        if oid is not None:
            self.__sdk_kws = {"id": oid}

        if path:
            self.__sdk_kws = {"path": path}

        self._drive_id: str = self.__prov._validated_namespace_id
        self.__get = None

    @property
    def pid(self):
        return self.__pid

    @property
    def oid(self):
        return self.__oid

    @property
    def path(self):
        if not self.__path:
            ret = self.get()
            if ret:
                prdrive_path = ret.parent_reference.path
                if not prdrive_path:
                    self.__path = "/"
                else:
                    unused_preamble, prpath = prdrive_path.split(":")
                    prpath = urllib.parse.unquote(prpath)
                    self.__path = self.__prov.join(prpath, ret.name)
        return self.__path

    # todo: get rid of this
    def _sdk_item(self):
        if self.__item:
            return self.__item

        with self.__prov._api() as client:       # pylint:disable=protected-access
            try:
                self.__item = client.item(drive=self._drive_id, **self.__sdk_kws)
            except ValueError:
                raise CloudFileNotFoundError("Invalid item: %s" % self.__sdk_kws)
            if self.__item is None:
                raise CloudFileNotFoundError("Missing item: %s" % self.__sdk_kws)

        return self.__item

    @property
    def api_path(self):
        if self.__oid:
            return "/drives/%s/items/%s" % (self._drive_id, self.__oid)
        if self.__path:
            enc_path = urllib.parse.quote(self.__path)
            return "/drives/%s/%s:%s" % (self._drive_id, self.__prov.namespace.api_root_path, enc_path)
        raise AssertionError("This should not happen, since __init__ verifies that there is one or the other")

    def get(self):
        if not self.__get:
            self.__get = self._sdk_item().get()
        return self.__get

    @property
    def drive_id(self):
        return self._drive_id

    @property
    def children(self):
        return self._sdk_item().children

    def update(self, info: onedrivesdk.Item):
        return self._sdk_item().update(info)

    @property
    def content(self):
        return self._sdk_item().content


@dataclass
class Drive(Namespace):
    parent: "Optional[Site]" = None
    url: str = ""
    owner: str = ""
    owner_type: str = ""
    owner_id: str = ""
    site_id: str = ""
    drive_id: str = ""
    shared_folder_id: str = ""
    shared_folder_path: str = ""

    @property
    def is_shared(self) -> bool:
        return bool(self.shared_folder_id)

    @property
    def api_root_oid(self) -> str:
        return self.shared_folder_id if self.is_shared else "root"

    @property
    def api_root_path(self) -> str:
        return f"items/{self.shared_folder_id}" if self.is_shared else "root"

    def __post_init__(self):
        if self.parent:
            self.parent.drives.append(self)
        ids = self.id.split("|")
        if len(ids) == 2:
            self.site_id = ids[0]
            self.drive_id = ids[1]
        elif len(ids) == 3:
            self.site_id = ids[0]
            self.drive_id = ids[1]
            self.shared_folder_id = ids[2]
        else:
            self.drive_id = self.id

    def __repr__(self):
        d = {f.name: getattr(self, f.name) for f in fields(self) if f.name != "parent"}
        d["parent"] = self.parent.name if self.parent else None
        return str(d)


@dataclass
class Site(Namespace):
    drives: List[Drive] = field(default_factory=list)

    @property
    def is_parent(self) -> bool:
        return True

    @property
    def is_cached(self) -> bool:
        return bool(self.drives)


@dataclass
class _NamespaceErrors(Namespace):
    pass


NamespaceErrors = _NamespaceErrors("", "")


class OneDriveProvider(Provider):         # pylint: disable=too-many-public-methods, too-many-instance-attributes
    case_sensitive = False
    default_sleep = 15
    # Microsoft requests multiples of 320 KiB for upload_block_size
    # https://docs.microsoft.com/en-us/graph/api/driveitem-createuploadsession?view=graph-rest-1.0
    upload_block_size = 10 * 320 * 1024

    name = 'onedrive'
    _base_url = 'https://graph.microsoft.com/v1.0/'

    _oauth_info = OAuthProviderInfo(
        auth_url="https://login.microsoftonline.com/common/oauth2/v2.0/authorize?prompt=login",
        token_url="https://login.microsoftonline.com/common/oauth2/v2.0/token",
        scopes=['profile', 'openid', 'email', 'files.readwrite.all', 'sites.readwrite.all', 'offline_access'],
    )

    _additional_invalid_characters = '#'

    def __init__(self, oauth_config: Optional[OAuthConfig] = None):
        super().__init__()
        self._creds: Optional[Dict[str, str]] = None
        self.__cursor: Optional[str] = None
        self.__client: onedrivesdk.OneDriveClient = None
        self.__test_root: str = None
        self._mutex = threading.RLock()
        self._oauth_config = oauth_config
        self._namespace: Optional[Drive] = None
        self._personal_drive: Site = Site("Personal", "personal")
        self._shared_with_me: Site = Site("Shared With Me", "shared")
        self._namespace_errors: Site = Site("errors", "errors")
        self.__done_fetch_drive_list: bool = False
        self.__drive_by_id: Dict[str, Drive] = {}
        self.__site_by_id: Dict[str, Site] = {}
        self.__cached_is_biz = None
        self._http = HttpProvider()


    @property
    def connected(self):
        return self.__client is not None

    @staticmethod
    def _ensure_event_loop():
        try:
            asyncio.get_event_loop()
        except RuntimeError:
            asyncio.set_event_loop(asyncio.new_event_loop())

    def _get_url(self, api_path):
        api_path = api_path.lstrip("/")
        with self._api() as client:
            return client.base_url.rstrip("/") + "/" + api_path

    # names of args are compat with requests module
    def _direct_api(self, action, path=None, *, url=None, stream=None, data=None, headers=None,
            json=None, raw_response=False, timeout=SOCK_TIMEOUT):  # pylint: disable=redefined-outer-name
        assert path or url

        if not url:
            url = self._get_url(path)

        with self._api() as client:
            if not url:
                path = path.lstrip("/")
                url = client.base_url + path
            head = {
                      'Authorization': 'bearer {access_token}'.format(access_token=client.auth_provider.access_token),
                      'content-type': 'application/json'}
            if headers:
                head.update(headers)
            for k in head:
                head[k] = str(head[k])
            log.debug("direct %s %s", action, url)
            req = self._http.session.request(
                action,
                url,
                stream=stream,
                headers=head,
                json=json,
                data=data,
                timeout=timeout
            )

        if raw_response:
            return req

        if req.status_code == 202:
            return {"location": req.headers.get("location", ""), "status_code": 202}

        if req.status_code == 204:
            return {}

        if req.status_code > 202:
            if not self._raise_converted_error(req=req):
                raise Exception("Unknown error %s %s" % (req.status_code, req.json()))

        if stream:
            return req
        res = req.json()
# very large: uncomment if more detail needed, semicolonn left in for lint prevention
#        log.debug("response %s", res);

        return res

    def _direct_api_error_trap(self, path, method="get", default=None):
        # wrapper for _direct_api that raises only connectivity errors - other errors are caught and logged
        try:
            return self._direct_api(method, path)
        except (CloudDisconnectedError, CloudTokenError, CloudTemporaryError):
            raise
        except Exception as e:
            self._save_namespace_error(f"{path} failed with {repr(e)}")
            return default

    def _save_namespace_error(self, error: str):
        _ = Drive(id="", name=error, parent=self._namespace_errors)
        log.warning(error)

    def _save_drive_info(self, parent, drive_json):
        try:
            ids = f"{parent.id}|{drive_json['id']}"
            owner = drive_json.get("owner")
            owner_type = list(owner)[0] if owner else ""
            owner_id = owner[owner_type].get("id", "") if owner else ""
            owner_name = owner[owner_type].get("displayName", "") if owner else ""
            drive = Drive(f'{parent.name}/{drive_json.get("name", "Personal")}', ids,
                          parent=parent,
                          url=drive_json.get("webUrl"),
                          owner=owner_name,
                          owner_id=owner_id,
                          owner_type=owner_type)
            self.__drive_by_id[ids] = drive
        except Exception as e:
            self._save_namespace_error(f"Failed to parse drive json: {drive_json} {repr(e)}")

    def _save_shared_with_me_info(self, shared_json):
        try:
            remote_item = shared_json.get("remoteItem")
            if not remote_item or "folder" not in remote_item:
                # we only care about shared folders, not shared files
                return

            ids = f"{self._shared_with_me.id}|{remote_item['parentReference']['driveId']}|{remote_item['id']}"
            url = remote_item["webUrl"]
            shared = remote_item["shared"]
            shared_by = shared.get("sharedBy") or shared.get("owner")
            owner = (shared_by.get("user") or shared_by.get("group", {})).get("displayName")
<<<<<<< HEAD
            if self._is_biz:
                split_path = urllib.parse.unquote_plus(urllib.parse.urlparse(url).path).split('/')
                site_name = "Personal" if split_path[1] == "personal" else split_path[2]
            else:
                site_name = "Personal"
            name = f"Shared/{owner}/{site_name}/{remote_item['name']}"
=======
            folder_name = remote_item.get("name", "")
            if self._is_biz:
                split_path = urllib.parse.unquote_plus(urllib.parse.urlparse(url).path).split('/')
                site_name = "Personal" if split_path[1] == "personal" else split_path[2]
                drive_name = split_path[3]
                name = f"Shared/{owner}/{site_name}/{drive_name}/{folder_name}"
            else:
                name = f"Shared/{owner}/Personal/{folder_name}"
>>>>>>> 45fb30d4
            drive = Drive(name, ids,
                          parent=self._shared_with_me,
                          url=url,
                          owner=owner)
            self.__drive_by_id[ids] = drive
        except Exception as e:
            self._save_namespace_error(f"Failed to parse shared folder json: {shared_json} {repr(e)}")

    def _fetch_personal_drives(self):
        try:
            if self._personal_drive.drives:
                return

            # personal drive: "most users will only have a single drive resource" - Microsoft
            # see: https://docs.microsoft.com/en-us/graph/api/drive-list?view=graph-rest-1.0&tabs=http
            # we require at least one personal drive, but some users could have multiple
            drives = self._direct_api("get", "/me/drives")["value"]
            for drive in drives:
                self._save_drive_info(self._personal_drive, drive)
            if not self._personal_drive.drives:
                raise RuntimeError("no personal drive")
            if len(self._personal_drive.drives) == 1:
                self._personal_drive.drives[0].name = "Personal"
            else:
                self._personal_drive.drives.sort(key=lambda d: d.name.lower())
            self.__site_by_id[self._personal_drive.id] = self._personal_drive
            self.__cached_is_biz = drives[0]["driveType"] != "personal"
        except CloudDisconnectedError:
            raise
        except Exception as e:
            log.error("failed to get personal drive info: %s", repr(e))
            raise CloudTokenError("Invalid account, or no onedrive access")

    def _fetch_shared_drives(self):
        # drive items from other drives shared with current user
        shared = self._direct_api_error_trap("/me/drive/sharedWithMe", default={})
        for item in shared.get("value", []):
            self._save_shared_with_me_info(item)
        if self._shared_with_me.drives:
            self._shared_with_me.drives.sort(key=lambda d: d.name.lower())
            self.__site_by_id[self._shared_with_me.id] = self._shared_with_me

    def _fetch_sites(self):
        # sharepoint sites - a user can have access to multiple sites, with multiple drives in each
        sites = self._direct_api_error_trap("/sites?search=*", default={}).get("value", [])
        sites.sort(key=lambda s: (s.get("displayName") or s.get("name", "")).lower())
        for site in sites:
            try:
                # TODO: use configurable regex for filtering?
                url_path = urllib.parse.unquote_plus(urllib.parse.urlparse(site["webUrl"]).path).lower()
                if not url_path.startswith("/portals/"):
                    name = site.get("displayName") or site.get("name", "")
                    self.__site_by_id[site["id"]] = Site(name=name, id=site["id"])
            except Exception as e:
                self._save_namespace_error(f"Failed to parse site json: {site} {repr(e)}")

    def _fetch_drives_for_site(self, site: Site):
        if not site.is_cached:
            drives = self._direct_api_error_trap(f"/sites/{site.id}/drives", default={}).get("value", [])
            drives.sort(key=lambda sd: sd.get("name", "").lower())
            for drive in drives:
                self._save_drive_info(site, drive)
        return site.drives

    def _fetch_drive_list(self, clear_cache: bool = False):
        if clear_cache:
            self._personal_drive.drives = []
            self._shared_with_me.drives = []
            self._namespace_errors.drives = []
            self.__drive_by_id = {}
            self.__site_by_id = {}
            self.__done_fetch_drive_list = False
        if not self.__done_fetch_drive_list:
            self._fetch_personal_drives()
            self._fetch_shared_drives()
            self._fetch_sites()
            self.__done_fetch_drive_list = True

    def list_ns(self, recursive: bool = True, parent: Namespace = None) -> List[Namespace]:
        namespaces: List[Namespace] = []
        if parent:
            if isinstance(parent, _NamespaceErrors):
                namespaces += self._namespace_errors.drives
                return namespaces
            self._fetch_drive_list()
            site = self.__site_by_id.get(parent.id)
            if site:
                namespaces += self._fetch_drives_for_site(site)
            else:
                log.warning("Not a parent namespace: %s / %s", parent.id, parent.name)
        else:
            self._fetch_drive_list(clear_cache=True)
            namespaces += self._personal_drive.drives
            for _, site in self.__site_by_id.items():
                if site == self._personal_drive:
                    continue
                if recursive:
                    namespaces += self._fetch_drives_for_site(site)
                else:
                    namespaces.append(site)
        return namespaces

    @memoize
    def _check_ns(self, nsid, conn_id_for_memo):                                 # pylint: disable=unused-argument
        res = self._direct_api("get", "/drives/%s/items/%s" % (nsid, self.namespace.api_root_oid), raw_response=True)
        return res.status_code < 300

    def _raise_converted_error(self, *, ex=None, req=None):      # pylint: disable=too-many-branches, too-many-statements
        status = 0
        if ex is not None:
            status = ex.status_code
            msg = str(ex)
            code = ex.code

        if req is not None:
            status = req.status_code
            try:
                dat = req.json()
                msg = dat["error"]["message"]
                code = dat["error"]["code"]
            except json.JSONDecodeError:
                msg = 'Bad Json'
                code = 'BadRequest'

        if status == 400 and not self._check_ns(self._validated_namespace_id, self.connection_id):
            raise CloudNamespaceError(msg)

        if status == -1 and "invalidclientquery" in str(code):
            raise CloudFileNotFoundError(msg)

        if status == 400 and code == -1 and "invalidclientquery" in str(code):
            # graph api can throw this if a child path isn't present as of 2020-03-15
            raise CloudFileNotFoundError(msg)

        if status < 300:
            log.error("Not converting err %s: %s %s", status, ex, req)
            return False

        if status == 404:
            raise CloudFileNotFoundError(msg)
        if status in (429, 503):
            raise CloudTemporaryError(msg)
        if code in ('ErrorInsufficientPermissionsInAccessToken', ErrorCode.Unauthenticated):
            self.disconnect()
            raise CloudTokenError(msg)
        if code == ErrorCode.Malformed:
            raise CloudFileNotFoundError(msg)
        if code == ErrorCode.ItemNotFound:
            raise CloudFileNotFoundError(msg)
        if code == ErrorCode.ResourceModified:
            raise CloudTemporaryError(msg)
        if code == ErrorCode.NameAlreadyExists:
            raise CloudFileExistsError(msg)
        if code == ErrorCode.AccessDenied:
            raise CloudFileExistsError(msg)
        if status == 401:
            self.disconnect()
            raise CloudTokenError(msg)
        if code == "BadRequest":
            if status == 400:
                raise CloudFileNotFoundError(msg)
        if code == ErrorCode.InvalidRequest:
            if status == 405:
                raise CloudFileExistsError(msg)
            if status == 400:
                raise CloudFileNotFoundError(msg)
        if code in ("UnknownError", "generalException"):
            raise CloudTemporaryError(msg)

        log.error("Not converting err %s %s", ex, req)
        return False

    def get_quota(self):
        dat = self._direct_api("get", f"/drives/{self.namespace.drive_id}")
        log.debug("my drive %s", dat)
        total = dat.get("quota", {}).get("total", 0)
        remaining = dat.get("quota", {}).get("remaining", 0)
        return {
            'used': total - remaining,
            'limit': total,
            'login': self._personal_drive.drives[0].owner,
            'drive_id': dat['id'],
        }

    def reconnect(self):
        self.connect(self._creds)

    def connect_impl(self, creds):
        if not self.__client or creds != self._creds:
            if not creds:
                raise CloudTokenError("no credentials")
            log.info('Connecting to One Drive')
            refresh_token = creds.get("refresh", creds.get("refresh_token"))
            if not refresh_token:
                raise CloudTokenError("no refresh token, refusing connection")

            self._ensure_event_loop()

            with self._api(needs_client=False):
                auth_provider = onedrivesdk.AuthProvider(
                        http_provider=self._http,
                        client_id=self._oauth_config.app_id,
                        scopes=self._oauth_info.scopes)

                class MySession(onedrivesdk.session.Session):   # pylint: disable=too-few-public-methods
                    def __init__(self, **kws):  # pylint: disable=super-init-not-called
                        self.__dict__ = kws

                    @staticmethod
                    def load_session(**kws):
                        _ = kws
                        return MySession(
                            refresh_token=refresh_token,
                            access_token=creds.get("access_token", None),
                            redirect_uri=None,  # pylint: disable=protected-access
                            auth_server_url=self._oauth_info.token_url,  # pylint: disable=protected-access
                            client_id=self._oauth_config.app_id,  # pylint: disable=protected-access
                            client_secret=self._oauth_config.app_secret,  # pylint: disable=protected-access
                        )

                auth_provider = onedrivesdk.AuthProvider(
                        http_provider=self._http,
                        client_id=self._oauth_config.app_id,
                        session_type=MySession,
                        scopes=self._oauth_info.scopes)

                auth_provider.load_session()
                try:
                    auth_provider.refresh_token()
                except requests.exceptions.ConnectionError as e:
                    raise CloudDisconnectedError("ConnectionError while authenticating")
                except Exception as e:
                    log.exception("exception while authenticating: %s", e)
                    raise CloudTokenError(str(e))

                new_refresh = auth_provider._session.refresh_token      # pylint: disable=protected-access
                if new_refresh and new_refresh != refresh_token:
                    log.info("creds have changed")
                    creds = {"refresh_token": new_refresh}
                    self._oauth_config.creds_changed(creds)

                self.__client = onedrivesdk.OneDriveClient(self._base_url, auth_provider, self._http)
                self.__client.item = self.__client.item  # satisfies a lint confusion
                self._creds = creds

        self._fetch_personal_drives()
        # validate namespace if specified, default to personal drive if not
        self.namespace_id = self.namespace_id or self._personal_drive.drives[0].id
        return self._personal_drive.drives[0].drive_id

    def _api(self, *args, needs_client=True, **kwargs):  # pylint: disable=arguments-differ
        if needs_client and not self.__client:
            raise CloudDisconnectedError("currently disconnected")
        return self

    def __enter__(self):
        self._mutex.__enter__()
        return self.__client

    def __exit__(self, ty, ex, tb):
        self._mutex.__exit__(ty, ex, tb)

        if ex:
            try:
                raise ex
            except requests.ConnectionError as e:
                raise CloudDisconnectedError("cannot connect %s" % e)
            except (TimeoutError, ):
                self.disconnect()
                raise CloudDisconnectedError("disconnected on timeout")
            except OneDriveError as e:
                if not self._raise_converted_error(ex=e):
                    raise
            except IOError as e:
                raise CloudTemporaryError("io error %s" % repr(e))
            except Exception:
                return False  # False allows the exit handler to act as normal, which does not swallow the exception
        return None

    def disconnect(self):
        with self._mutex:
            self.__client = None

    @property
    def latest_cursor(self):
        # see: https://docs.microsoft.com/en-us/onedrive/developer/rest-api/api/driveitem_delta?view=odsp-graph-online#parameters
        # Note that for OneDrive enterprise the `delta` function only works for the root of a given drive, whereas
        # for OneDrive consumer it works for any given folder.
        api_root_path = "root" if self._is_biz else self.namespace.api_root_path
        res = self._direct_api("get", f"/drives/{self._validated_namespace_id}/{api_root_path}/delta?token=latest")
        return res.get('@odata.deltaLink')

    @property
    def current_cursor(self):
        if not self.__cursor:
            self.__cursor = self.latest_cursor
        return self.__cursor

    @current_cursor.setter
    def current_cursor(self, val):
        if val is None:
            val = self.latest_cursor
        if not isinstance(val, str) and val is not None:
            raise CloudCursorError(val)
        self.__cursor = val

    def _convert_to_event(self, change, new_cursor) -> Optional[Event]:
        # uncomment only while debugging, semicolon left in to cause linter to fail
        # log.debug("got event\n%s", pformat(change));

        # {'cTag': 'adDo0QUI1RjI2NkZDNDk1RTc0ITMzOC42MzcwODg0ODAwMDU2MDAwMDA',
        #  'createdBy': {'application': {'id': '4805d153'},
        #                'user': {'displayName': 'erik aronesty', 'id': '4ab5f266fc495e74'}},
        #  'createdDateTime': '2015-09-19T11:14:15.9Z', 'eTag': 'aNEFCNUYyNjZGQzQ5NUU3NCEzMzguMA',
        #  'fileSystemInfo': {
        #      'createdDateTime': '2015-09-19T11:14:15.9Z',
        #      'lastModifiedDateTime': '2015-09-19T11:14:15.9Z'},
        #  'folder': {'childCount': 0, 'folderType': 'document',
        #             'folderView': {'sortBy': 'name', 'sortOrder': 'ascending', 'viewType': 'thumbnails'}},
        #  'id': '4AB5F266FC495E74!338',
        #  'lastModifiedBy': {'application': {'id': '4805d153'}, 'user': {'displayName': 'erik aronesty', 'id': '4ab5f266fc495e74'}},
        #  'lastModifiedDateTime': '2019-11-08T22:13:20.56Z', 'name': 'root',
        #  'parentReference': {'driveId': '4ab5f266fc495e74', 'driveType': 'personal', 'id': '4AB5F266FC495E74!0', 'path': '/drive/root:'},
        #  'root': {}, 'size': 156, 'webUrl': 'https://onedrive.live.com/?cid=4ab5f266fc495e74'}
        if change['parentReference'].get('id') is None:
            log.debug("ignore event: drive root")
            return None

        ts = arrow.get(change.get('lastModifiedDateTime')).float_timestamp
        oid = change.get('id')
        exists = not change.get('deleted')

        fil = change.get('file')
        fol = change.get('folder')
        if fil:
            otype = FILE
        elif fol:
            otype = DIRECTORY
        else:
            otype = NOTKNOWN

        log.debug("event %s", change)

        ohash = None
        path = None
        if exists:
            if otype == FILE:
                ohash = self._hash_from_dict(change)

            parent_path = change['parentReference'].get('path')

            if self._is_consumer and self.namespace.is_shared and not parent_path:
                # consumer OneDrive: shared folders generate events with an oid but no path --
                # as these folders are effectively drive roots, their events can be ignored
                return None

            path = self._join_parent_reference_path_and_name(parent_path, change['name'])

        return Event(otype, oid, path, ohash, exists, ts, new_cursor=new_cursor)

    def _filter_event(self, event: Event) -> EventFilter:
        # TODO(root)-verify
        # event filtering based on root path and event path

        if not event:
            return EventFilter.IGNORE

        if not self._root_path:
            return EventFilter.PROCESS

        state_path = self.sync_state.get_path(event.oid) if self.sync_state else None
        prior_subpath = self.is_subpath_of_root(state_path)
        if not event.exists:
            # delete - ignore if not in state, or in state but is not subpath of root
            return EventFilter.PROCESS if prior_subpath else EventFilter.IGNORE

        if event.path:
            curr_subpath = self.is_subpath_of_root(event.path)
            if curr_subpath and not prior_subpath:
                # Can't differentiate between creates and renames without watching the entire filesystem:
                # Event has an oid and a current path, its a rename if the oid was seen before,
                # but since events outside root are ignored we don't catch the case where an item is
                # created outside root and then renamed into root.
                # Hence the walk for directories -- a tradeoff for ignoring "outside root" events.
                log.debug("created in or renamed into root: %s", event.path)
                if event.otype == DIRECTORY:
                    return EventFilter.WALK
            elif prior_subpath and not curr_subpath:
                # Rename out of root: process the event.
                # Treated as a delete by the sync engine, which handles non-empty folders by marking
                # children "changed" and processing them first.
                log.debug("renamed out of root: %s", event.path)
            else:
                # both curr and prior are subpaths == rename within root (process event)
                # neither is subpath == rename outside root (ignore event)
                return EventFilter.PROCESS if curr_subpath else EventFilter.IGNORE

        return EventFilter.PROCESS

    def _walk_filtered_directory(self, oid: str, history: Set[str]):
        """
        Optimized walk for event filtering:

        When a folder is copied to/created in our sync root we get events for each child of that folder, but we also
        end up walking that folder recursively because there is no way to distinguish a copy/create (which does not
        require a walk) from a move (which does require a walk)

        Recursively walking (the traditional way) a folder with many child folders on copy/create thus presents
        a performance bottleneck -- we end up walking the child folders multiple times, since we get an event for
        each child folder.

        This modified recursive walk attempts to alleviate that somewhat by keeping track of walked oids, ensuring
        that a given folder is walked at most once per events() call.
        """
        if oid not in history:
            history.add(oid)
            try:
                for event in self.walk_oid(oid, recursive=False):
                    if event.otype == DIRECTORY:
                        yield from self._walk_filtered_directory(event.oid, history)
                    yield event
            except CloudFileNotFoundError:
                pass

    def events(self) -> Generator[Event, None, None]:      # pylint: disable=too-many-locals, too-many-branches
        page_token = self.current_cursor
        assert page_token
        done = False
        walk_history: Set[str] = set()

        while not done:
            # log.debug("looking for events, timeout: %s", timeout)
            res = self._direct_api("get", url=page_token)
            delta_link = res.get('@odata.deltaLink')
            next_link = res.get('@odata.nextLink')
            events: Union[List, Iterable] = res.get('value')
            new_cursor = next_link or delta_link

            if not self._is_biz:
                # events = sorted(events, key=lambda x: x["lastModifiedDateTime"]): # sorting by modtime also works
                events = reversed(cast(List, events))

            for change in events:
                event = self._convert_to_event(change, new_cursor)
                filter_result = self._filter_event(event)
                if filter_result == EventFilter.IGNORE:
                    continue
                if filter_result == EventFilter.WALK and event.otype == DIRECTORY:
                    log.debug("directory created in or renamed into root - walking: %s", event.path)
                    yield from self._walk_filtered_directory(event.oid, walk_history)
                yield event

            if new_cursor and page_token and new_cursor != page_token:
                self.__cursor = new_cursor
            page_token = new_cursor
            log.debug("new cursor %s", new_cursor)
            if delta_link:
                done = True

    def _hash_from_dict(self, change):
        if 'hashes' in change['file']:
            if self._is_biz:
                ohash = change['file']['hashes'].get('quickXorHash')
            else:
                ohash = change['file']['hashes'].get('sha1Hash')
            if ohash == "":
                ohash = None
        else:
            ohash = None
            if self._is_biz:
                if change['size'] == 0:
                    ohash = QXHASH_0
        if ohash is None:
            log.error("no hash for file? %s", pformat(change))
        return ohash

    def upload(self, oid, file_like, metadata=None) -> 'OInfo':
        size = _get_size_and_seek0(file_like)
        if size == 0:
            with self._api() as client:
                req = self._get_item(client, oid=oid).content.request()
                req.method = "PUT"
                try:
                    resp = req.send(data=file_like)
                except onedrivesdk.error.OneDriveError as e:
                    if e.code == ErrorCode.NotSupported:
                        raise CloudFileExistsError("Cannot upload to folder")
                    if e.code == ErrorCode.ResourceModified:
                        # onedrive ocassionally reports etag mismatch errors, even when there's no possibility of conflict
                        # simply retrying here vastly reduces the number of false positive failures
                        resp = req.send(data=file_like)
                    else:
                        raise

                log.debug("uploaded: %s", resp.content)
                # TODO: why not just info_from_rest?
                item = onedrivesdk.Item(json.loads(resp.content))
                return self._info_item(item)
        else:
            with self._api() as client:
                info = self.info_oid(oid)
                if not info:
                    raise CloudFileNotFoundError("Uploading to nonexistent oid")

                if info.otype == DIRECTORY:
                    raise CloudFileExistsError("Trying to upload on top of directory")

                _unused_resp = self._upload_large(self._get_item(client, oid=oid).api_path, file_like, "replace")
            # todo: maybe use the returned item dict to speed this up
            return self.info_oid(oid)

    def create(self, path, file_like, metadata=None) -> 'OInfo':
        if not metadata:
            metadata = {}

        pid = self._get_parent_id(path=path)
        dirname, base = self.split(path)
        size = _get_size_and_seek0(file_like)

        if size == 0:
            if self.exists_path(path):
                raise CloudFileExistsError()
            with self._api() as client:
                api_path = self._get_item(client, oid=pid).api_path
                base = base.replace("'", "''")
                name = urllib.parse.quote(base)
                api_path += "/children('" + name + "')/content"
                try:
                    headers = {'content-type': 'text/plain'}
                    r = self._direct_api("put", api_path, data=file_like, headers=headers)  # default timeout ok, size == 0 from "if" condition
                except CloudTemporaryError:
                    info = self.info_path(path)
                    # onedrive can fail with ConnectionResetByPeer, but still secretly succeed... just without returning info
                    # if so, check hashes, and if all is OK, return OK
                    if info and info.hash == self.hash_data(file_like):
                        return info
                    # alternately this could be a race condition, where two people upload at once
                    # so fail otherwise
                    raise
            return self._info_from_rest(r, root=dirname)
        else:
            with self._api() as client:
                r = self._upload_large(self._get_item(client, path=path).api_path + ":", file_like, conflict="fail")
            return self._info_from_rest(r, root=self.dirname(path))

    def _upload_large(self, drive_path, file_like, conflict):  # pylint: disable=too-many-locals
        with self._api():
            size = _get_size_and_seek0(file_like)
            r = self._direct_api("post", "%s/createUploadSession" % drive_path, json={"item": {"@microsoft.graph.conflictBehavior": conflict}})
            upload_url = r["uploadUrl"]

            data = file_like.read(self.upload_block_size)

            max_retries_per_block = 10

            cbfrom = 0
            retries = 0
            while data:
                clen = len(data)             # fragment content size
                cbto = cbfrom + clen - 1     # inclusive content byte range
                cbrange = "bytes %s-%s/%s" % (cbfrom, cbto, size)
                try:
                    headers = {"Content-Length": clen, "Content-Range": cbrange}
                    r = self._direct_api("put", url=upload_url, data=data, headers=headers)
                except (CloudDisconnectedError, CloudTemporaryError) as e:
                    retries += 1
                    log.exception("Exception during _upload_large, continuing, range=%s, exception%s: %s", cbrange, retries, type(e))
                    if retries >= max_retries_per_block:
                        raise e
                    continue

                data = file_like.read(self.upload_block_size)
                cbfrom = cbto + 1
                retries = 0
            return r

    def download(self, oid, file_like):
        with self._api() as client:
            info = self._get_item(client, oid=oid)
            r = self._direct_api("get", info.api_path + "/content", stream=True)
            for chunk in r.iter_content(chunk_size=4096):
                file_like.write(chunk)
                file_like.flush()

    def rename(self, oid, path):  # pylint: disable=too-many-locals, too-many-branches, too-many-statements
        with self._api() as client:
            self._verify_parent_folder_exists(path)
            parent, base = self.split(path)

            item = self._get_item(client, oid=oid)
            old_path = item.path

            info = item.get()

            old_parent_id = info.parent_reference.id

            new_parent_info = self.info_path(parent)
            new_parent_id = new_parent_info.oid

            # support copy over an empty folder
            if info.folder:
                try:
                    target_info = self.info_path(path)
                except CloudFileNotFoundError:
                    target_info = None
                if target_info and target_info.otype == DIRECTORY and target_info.oid != oid:
                    is_empty = True
                    for _ in self.listdir(target_info.oid):
                        is_empty = False
                        break
                    if is_empty:
                        self.delete(target_info.oid)

            rename_json = {}
            if info.name != base:
                rename_json["name"] = base
                need_temp = item.path.lower() == path.lower()
                if need_temp:
                    temp_json = {"name": base + os.urandom(8).hex()}
                    self._direct_api("patch", f"drives/{item.drive_id}/items/{item.oid}", json=temp_json)
            if old_parent_id != new_parent_info.oid:
                rename_json["parentReference"] = {"id": new_parent_id}
            if not rename_json:
                return oid
            ret = self._direct_api("patch", f"drives/{item.drive_id}/items/{item.oid}", json=rename_json)
            if ret.get("status_code", 0) == 202:
                # wait for move/copy to complete to get the new oid
                new_oid = None
                for i in range(5):
                    time.sleep(i)
                    info = self.info_path(path)
                    if info:
                        new_oid = info.oid
                        break
                if not new_oid:
                    log.error("oid lookup failed after move/copy")
                    raise CloudFileNotFoundError("oid lookup failed after move/copy")
                oid = new_oid

        new_path = self._get_path(oid)
        if self.paths_match(old_path, new_path, for_display=True): # pragma: no cover
            log.error("rename did not change cloud file path: old=%s new=%s", old_path, new_path)
            raise CloudTemporaryError("rename did not change cloud file path")

        return oid


    @staticmethod
    def _parse_time(time_str):
        try:
            if time_str:
                ret_val = arrow.get(time_str).timestamp
            else:
                ret_val = 0
        except Exception as e:  # pragma: no cover
            log.error("could not convert time string '%s' to timestamp: %s", time_str, e)
            ret_val = 0
        return ret_val

    def _info_from_rest(self, item, root=None):
        name = item["name"]
        if root:
            path = self.join(root, name)
            path_orig = path
            if self._is_biz and self.namespace.shared_folder_path:
                # make path relative to the shared folder
                path = self.is_subpath(self.namespace.shared_folder_path, path, strict=False) or path
        else:
            raise NotImplementedError()

        iid = item["id"]
        ohash = None
        if "folder" in item:
            otype = DIRECTORY
        else:
            otype = FILE
        if "file" in item:
            ohash = self._hash_from_dict(item)

        pid = item["parentReference"].get("id")
        name = item["name"]
        size = item.get("size", 0)
        mtime = item["lastModifiedDateTime"]
        mtime = mtime and self._parse_time(mtime)
        shared = False
        if "createdBy" in item:
            shared = bool(item.get("remoteItem"))

        return OneDriveInfo(oid=iid, otype=otype, hash=ohash, path=path, path_orig=path_orig, pid=pid, name=name,
                            size=size, mtime=mtime, shared=shared)

    def listdir(self, oid) -> Generator[OneDriveInfo, None, None]:
        with self._api() as client:
            api_path = self._get_item(client, oid=oid).api_path

        res = self._direct_api("get", "%s/children" % api_path)

        idir = self.info_oid(oid)
        root = idir.path

        items = res.get("value", [])
        next_link = res.get("@odata.nextLink")

        while items:
            for item in items:
                yield self._info_from_rest(item, root=root)

            items = []
            if next_link:
                res = self._direct_api("get", url=next_link)
                items = res.get("value", [])
                next_link = res.get("@odata.nextLink")

    def mkdir(self, path, metadata=None) -> str:    # pylint: disable=arguments-differ
        _ = metadata
        log.debug("mkdir %s", path)

        # boilerplate: probably belongs in base class
        if self.exists_path(path):
            info = self.info_path(path)
            if info.otype == FILE:
                raise CloudFileExistsError(path)
            log.info("Skipped creating already existing folder: %s", path)
            return info.oid

        pid = self._get_parent_id(path=path)
        log.debug("got pid %s", pid)

        f = onedrivesdk.Folder()
        i = onedrivesdk.Item()
        _, name = self.split(path)
        i.name = name
        i.folder = f

        with self._api() as client:
            item = self._get_item(client, oid=pid).children.add(i)

        return item.id

    def delete(self, oid):
        try:
            with self._api() as client:
                item = self._get_item(client, oid=oid).get()
                if not item:
                    # I don't think this will ever happen...
                    log.info("deleted non-existing oid %s", debug_sig(oid))  # pragma: no cover
                    return  # file doesn't exist already...
                info = self._info_item(item)
                if info.otype == DIRECTORY:
                    try:
                        next(self.listdir(oid))
                        raise CloudFileExistsError("Cannot delete non-empty folder %s:%s" % (oid, info.name))
                    except StopIteration:
                        pass  # Folder is empty, delete it no problem
                self._direct_api("delete", self._get_item(client, oid=oid).api_path)
        except CloudFileNotFoundError:
            pass

    def exists_oid(self, oid):
        return self._info_oid(oid, path=False) is not None

    def info_path(self, path: str, use_cache=True) -> Optional[OInfo]:
        log.debug("info path %s", path)
        try:
            if path == "/":
                return OneDriveInfo(oid="root", otype=DIRECTORY, hash=None, path="/", path_orig="/", pid=None, name="",
                                    mtime=None, shared=False)

            with self._api() as client:
                api_path = self._get_item(client, path=path).api_path
            log.debug("direct res path %s", api_path)
            res = self._direct_api("get", api_path)
            return self._info_from_rest(res, root=self.dirname(path))
        except CloudFileNotFoundError:
            return None

    def _info_item(self, item, path=None) -> OneDriveInfo:
        if item.folder:
            otype = DIRECTORY
            ohash = None
        else:
            otype = FILE

            if self._is_biz:
                if item.file.hashes is None:
                    # This is the quickxor hash of b""
                    ohash = QXHASH_0
                else:
                    ohash = item.file.hashes.to_dict()["quickXorHash"]
            else:
                ohash = item.file.hashes.to_dict()["sha1Hash"]

        pid = item.parent_reference.id

        odi = OneDriveItem(self, oid=item.id, path=path, pid=pid)

        if path is None:
            path = odi.path
        path_orig = path
        if self._is_biz and self.namespace.shared_folder_path:
            # make path relative to the shared folder
            path = self.is_subpath(self.namespace.shared_folder_path, path) or path

        mtime = item.last_modified_date_time
        mtime = mtime and self._parse_time(mtime)

        return OneDriveInfo(oid=odi.oid, otype=otype, hash=ohash, path=path, path_orig=path_orig, pid=odi.pid, name=item.name,
                            mtime=mtime, shared=item.shared, size=item.size)

    def exists_path(self, path) -> bool:
        try:
            return bool(self.info_path(path))
        except CloudFileNotFoundError:
            return False

    def _get_parent_id(self, *, path=None, oid=None):
        log.debug("get parent %s", path)
        if not path and not oid:
            log.error("invalid info %s %s", path, oid)
            raise CloudFileNotFoundError("Invalid path/oid")

        ret = None

        if path:
            ppath = self.dirname(path)
            i = self.info_path(ppath)
            if i:
                ret = i.oid
                if i.otype == FILE:
                    raise CloudFileExistsError("file where a folder should be")

        if oid is not None:
            i = self.info_oid(oid)
            if i:
                ret = i.pid     # parent id

        if not ret:
            raise CloudFileNotFoundError("parent %s must exist" % ppath)

        return ret

    def _join_parent_reference_path_and_name(self, pr_path, name):
        assert pr_path
        path = self.join(pr_path, name)
        preambles = [r"/drive/root:", r"/me/drive/root:", r"/drives/.*?/root:", f"/drives/.*?/{self.namespace.api_root_path}:"]

        if ':' in path:
            found = False
            for preamble in preambles:
                m = re.match(preamble, path)
                if m:
                    pre = m[0]
                    path = path[len(pre):]
                    found = True
                    break
            if not found:
                raise Exception("path '%s'(%s, %s) does not start with '%s', maybe implement recursion?" % (path, pr_path, name, preambles))
        path = urllib.parse.unquote(path)

        if self._is_biz and self.namespace.is_shared:
            # make path relative to the shared folder
            path = self.is_subpath(self.namespace.shared_folder_path, path) or path

        return path

    def _get_item(self, client, *, oid=None, path=None):
        if not client:
            raise CloudDisconnectedError("Not connected")
        return OneDriveItem(self, oid=oid, path=path)

    def _get_path(self, oid=None) -> Optional[str]:
        """get path using oid or item"""
        # TODO: implement caching

        try:
            with self._api() as client:
                item = self._get_item(client, oid=oid)

                if item is not None:
                    return item.path

                raise ValueError("_box_get_path requires oid or item")
        except CloudFileNotFoundError:
            return None

    def info_oid(self, oid: str, use_cache=True) -> Optional[OneDriveInfo]:
        return self._info_oid(oid)

    def _info_oid(self, oid, path=None) -> Optional[OneDriveInfo]:
        try:
            with self._api() as client:
                try:
                    item = self._get_item(client, oid=oid).get()
                except OneDriveError as e:
                    log.info("info failure %s / %s", e, e.code)
                    if e.code == 400:
                        log.error("malformed oid %s: %s", oid, e)  # pragma: no cover
                        # malformed oid == not found
                        return None
                    if "invalidclientquery" in str(e.code).lower():
                        return None
                    raise
            return self._info_item(item, path=path)
        except CloudFileNotFoundError:
            return None

    def hash_data(self, file_like) -> str:
        # get a hash from a filelike that's the same as the hash i natively use
        if self._is_biz:
            h = quickxorhash.quickxorhash()
            for c in iter(lambda: file_like.read(32768), b''):
                h.update(c)
            return b64encode(h.digest()).decode("utf8")
        else:
            h = hashlib.sha1()
            for c in iter(lambda: file_like.read(32768), b''):
                h.update(c)
            return h.hexdigest().upper()

    @property
    def namespace(self) -> Optional[Drive]:
        return self._namespace

    @namespace.setter
    def namespace(self, ns: Drive):
        self.namespace_id = ns.id

    @property
    def _is_biz(self):
        if self.__cached_is_biz is None:
            dat = self._direct_api("get", "/drives/%s/" % self._validated_namespace_id)
            self.__cached_is_biz = dat["driveType"] != 'personal'
        return self.__cached_is_biz

    @property
    def _is_consumer(self):
        return not self._is_biz

    @property
    def _validated_namespace_id(self):
        if self.connected and self.namespace_id:
            return self.namespace.drive_id
        raise CloudNamespaceError("namespace_id has not been validated")

    @property
    def namespace_id(self) -> Optional[str]:
        return self._namespace.id if self._namespace else None

    @namespace_id.setter
    def namespace_id(self, ns_id: str):
        self._namespace = None
        if self.connected:
            # validate
            self._namespace = self._get_validated_namespace(ns_id)
            if self.namespace.is_shared:
                self.namespace.shared_folder_path = self.info_oid(self.namespace.shared_folder_id).path_orig
                log.info("namespace.shared_folder_path = %s", self.namespace.shared_folder_path)
        else:
            # defer validation until a connection is established
            self._namespace = self.__drive_by_id.get(ns_id, Drive(name=ns_id, id=ns_id))
        log.info("USING NS name=%s id=%s - connected=%s", self.namespace.name, self.namespace_id, self.connected)

    def _get_validated_namespace(self, ns_id: str):  # pylint: disable=too-many-branches
        drive = self.__drive_by_id.get(ns_id)
        if not drive:
            self._fetch_drive_list()
            drive = self.__drive_by_id.get(ns_id)
        if not drive:
            ids = Drive(ns_id, ns_id)
            if ids.site_id:
                site = self.__site_by_id.get(ids.site_id)
                if not site:
                    raise CloudNamespaceError(f"Unknown site id: {ns_id}")
                if site == self._shared_with_me and not ids.is_shared and self._is_biz:
<<<<<<< HEAD
                    if next((d for d in self._shared_with_me.drives if d.drive_id == ids.drive_id), None):
                        # TODO(root)-api call for name?
                        drive = Drive(name="some name?", id=ids.drive_id)
=======
                    d = next((d for d in self._shared_with_me.drives if d.drive_id == ids.drive_id), None)
                    if d:
                        name = "/".join(d.name.split("/")[:-1])
                        drive = Drive(name=name, id=ids.drive_id)
>>>>>>> 45fb30d4
                if not drive:
                    self._fetch_drives_for_site(site)
                    drive = self.__drive_by_id.get(ns_id)
                if not drive:
                    # check if it is a shared drive
                    drive = next((d for d in self._shared_with_me.drives if d.drive_id == ids.drive_id), None)
                if not drive:
                    raise CloudNamespaceError(f"Site does not contain drive: {ns_id}")
            elif ids.drive_id:
                if ids.drive_id == self._personal_drive.drives[0].drive_id:
                    drive = self._personal_drive.drives[0]
                else:
                    api_drive = self._direct_api("get", f"/drives/{ids.drive_id}/")
                    if not api_drive:
                        raise CloudNamespaceError(f"Unknown drive id: {ns_id}")
                    drive = Drive(api_drive.get("name", "Personal"), ns_id)
        return drive

    @classmethod
    def test_instance(cls):
        return cls.oauth_test_instance(prefix=cls.name.upper(), port_range=(54200, 54210), host_name="localhost")

    @property
    def _test_namespace(self) -> Namespace:
        return self._personal_drive.drives[0]


class OneDriveBusinessTestProvider(OneDriveProvider):
    name = "testodbiz"


register_provider(OneDriveBusinessTestProvider)

__cloudsync__ = OneDriveProvider<|MERGE_RESOLUTION|>--- conflicted
+++ resolved
@@ -40,11 +40,7 @@
 
 import quickxorhash
 
-<<<<<<< HEAD
-__version__ = "3.0.2"  # pragma: no cover
-=======
 __version__ = "3.1.0"  # pragma: no cover
->>>>>>> 45fb30d4
 
 
 SOCK_TIMEOUT = 180
@@ -447,14 +443,6 @@
             shared = remote_item["shared"]
             shared_by = shared.get("sharedBy") or shared.get("owner")
             owner = (shared_by.get("user") or shared_by.get("group", {})).get("displayName")
-<<<<<<< HEAD
-            if self._is_biz:
-                split_path = urllib.parse.unquote_plus(urllib.parse.urlparse(url).path).split('/')
-                site_name = "Personal" if split_path[1] == "personal" else split_path[2]
-            else:
-                site_name = "Personal"
-            name = f"Shared/{owner}/{site_name}/{remote_item['name']}"
-=======
             folder_name = remote_item.get("name", "")
             if self._is_biz:
                 split_path = urllib.parse.unquote_plus(urllib.parse.urlparse(url).path).split('/')
@@ -463,7 +451,6 @@
                 name = f"Shared/{owner}/{site_name}/{drive_name}/{folder_name}"
             else:
                 name = f"Shared/{owner}/Personal/{folder_name}"
->>>>>>> 45fb30d4
             drive = Drive(name, ids,
                           parent=self._shared_with_me,
                           url=url,
@@ -1438,16 +1425,10 @@
                 if not site:
                     raise CloudNamespaceError(f"Unknown site id: {ns_id}")
                 if site == self._shared_with_me and not ids.is_shared and self._is_biz:
-<<<<<<< HEAD
-                    if next((d for d in self._shared_with_me.drives if d.drive_id == ids.drive_id), None):
-                        # TODO(root)-api call for name?
-                        drive = Drive(name="some name?", id=ids.drive_id)
-=======
                     d = next((d for d in self._shared_with_me.drives if d.drive_id == ids.drive_id), None)
                     if d:
                         name = "/".join(d.name.split("/")[:-1])
                         drive = Drive(name=name, id=ids.drive_id)
->>>>>>> 45fb30d4
                 if not drive:
                     self._fetch_drives_for_site(site)
                     drive = self.__drive_by_id.get(ns_id)
