--- conflicted
+++ resolved
@@ -45,11 +45,7 @@
 if TYPE_CHECKING:
     from cloudsync import OInfo  # pragma: no cover
 
-<<<<<<< HEAD
 __version__ = "3.2.1"  # pragma: no cover
-=======
-__version__ = "3.2.0"  # pragma: no cover
->>>>>>> 7023461b
 
 log = logging.getLogger(__name__)
 
