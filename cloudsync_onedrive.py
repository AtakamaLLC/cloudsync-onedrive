"""
Onedrive provider
"""

# pylint: disable=missing-docstring

# https://dev.onedrive.com/
# https://docs.microsoft.com/en-us/onedrive/developer/rest-api/concepts/upload?view=odsp-graph-online
# https://github.com/OneDrive/onedrive-sdk-python
# https://docs.microsoft.com/en-us/onedrive/developer/rest-api/getting-started/msa-oauth?view=odsp-graph-online
# https://docs.microsoft.com/en-us/onedrive/developer/rest-api/getting-started/app-registration?view=odsp-graph-online
import os
import re
import logging
from pprint import pformat
import threading
import asyncio
import hashlib
import json
from typing import Generator, Optional, Dict, Any, Iterable, List, Union, cast
import urllib.parse
import webbrowser
from base64 import urlsafe_b64decode, b64encode
import requests
import arrow

import onedrivesdk_fork as onedrivesdk
from onedrivesdk_fork.error import OneDriveError, ErrorCode
import quickxorhash

from cloudsync import Provider, OInfo, DIRECTORY, FILE, NOTKNOWN, Event, DirInfo, OType
from cloudsync.exceptions import CloudTokenError, CloudDisconnectedError, CloudFileNotFoundError, \
    CloudFileExistsError, CloudCursorError, CloudTemporaryError, CloudException, CloudNamespaceError
from cloudsync.oauth import OAuthConfig, OAuthProviderInfo
from cloudsync.registry import register_provider
from cloudsync.utils import debug_sig, memoize


__version__ = "0.1.12"


class OneDriveFileDoneError(Exception):
    pass


log = logging.getLogger(__name__)
QXHASH_0 = b"\0" * 20

class OneDriveInfo(DirInfo):              # pylint: disable=too-few-public-methods
    # oid, hash, otype and path are included here to satisfy a bug in mypy,
    # which does not recognize that they are already inherited from the grandparent class
    oid: str
    hash: Any
    otype: OType
    path: str
    pid: str = None

    def __init__(self, *a, pid=None, **kws):
        """
        Adds "pid (parent id)" to the DirInfo
        """
        super().__init__(*a, **kws)
        self.pid = pid


def open_url(url):
    webbrowser.open(url)


def _get_size_and_seek0(file_like):
    file_like.seek(0, os.SEEK_END)
    size = file_like.tell()
    file_like.seek(0)
    return size


class OneDriveItem():
    """Use to covert oid to path or path to oid.   Don't try to keep it around, or reuse it."""
    def __init__(self, prov, *, oid=None, path=None, pid=None):
        self.__prov = prov
        self.__item = None

        if (oid is None and path is None):
            raise ValueError("Must specify oid or path")

        if path == "/":
            path = None
            oid = "root"

        self.__oid = oid
        self.__path = path
        self.__pid = pid

        if oid is not None:
            self.__sdk_kws = {"id": oid}

        if path:
            self.__sdk_kws = {"path": path}

        self._drive_id: str = self.__prov._drive_id
        self.__get = None

    @property
    def pid(self):
        return self.__pid

    @property
    def oid(self):
        return self.__oid

    @property
    def path(self):
        if not self.__path:
            ret = self.get()
            if ret:
                prdrive_path = ret.parent_reference.path
                if not prdrive_path:
                    self.__path = "/"
                else:
                    unused_preamble, prpath = prdrive_path.split(":")
                    prpath = urllib.parse.unquote(prpath)
                    self.__path = self.__prov.join(prpath, ret.name)
        return self.__path

    # todo: get rid of this
    def _sdk_item(self):
        if self.__item:
            return self.__item

        with self.__prov._api() as client:       # pylint:disable=protected-access
            try:
                self.__item = client.item(drive=self._drive_id, **self.__sdk_kws)
            except ValueError:
                raise CloudFileNotFoundError("Invalid item: %s" % self.__sdk_kws)
            if self.__item is None:
                raise CloudFileNotFoundError("Missing item: %s" % self.__sdk_kws)

        return self.__item

    @property
    def api_path(self):
        if self.__oid:
            return "/drives/%s/items/%s" % (self._drive_id, self.__oid)
        if self.__path:
            return "/drives/%s/root:%s" % (self._drive_id, self.__path)
        raise AssertionError("This should not happen, since __init__ verifies that there is one or the other")

    def get(self):
        if not self.__get:
            self.__get = self._sdk_item().get()
        return self.__get

    @property
    def drive_id(self):
        return self._drive_id

    @property
    def children(self):
        return self._sdk_item().children

    def update(self, info: onedrivesdk.Item):
        return self._sdk_item().update(info)

    @property
    def content(self):
        return self._sdk_item().content


class OneDriveProvider(Provider):         # pylint: disable=too-many-public-methods, too-many-instance-attributes
    case_sensitive = False
    default_sleep = 15
    upload_block_size = 4 * 1024 * 1024

    name = 'onedrive'
    _base_url = 'https://graph.microsoft.com/v1.0/'

    _oauth_info = OAuthProviderInfo(
        auth_url="https://login.microsoftonline.com/common/oauth2/v2.0/authorize",
        token_url="https://login.microsoftonline.com/common/oauth2/v2.0/token",
        scopes=['profile', 'openid', 'email', 'files.readwrite.all', 'sites.readwrite.all', 'offline_access', 'group.readwrite.all'],
    )

    _additional_invalid_characters = '#'

    def __init__(self, oauth_config: Optional[OAuthConfig] = None):
        super().__init__()
        self._creds: Optional[Dict[str, str]] = None
        self.__cursor: Optional[str] = None
        self.__client: onedrivesdk.OneDriveClient = None
        self.__test_root: str = None
        self._mutex = threading.RLock()
        self._oauth_config = oauth_config
        self.__team_id = None
        self._drive_id: str = None
        self._personal_id: str = None
        self.__cached_drive_to_name: Dict[str, str] = None
        self.__cached_name_to_drive: Dict[str, str] = None
        self.__cached_is_biz = None

    @property
    def __drive_to_name(self):
        if self.__cached_drive_to_name is None:
            self._set_drive_list()
        return self.__cached_drive_to_name

    @property
    def __name_to_drive(self):
        if self.__cached_name_to_drive is None:
            self._set_drive_list()
        return self.__cached_name_to_drive

    @property
    def connected(self):
        return self.__client is not None

    @staticmethod
    def _ensure_event_loop():
        try:
            asyncio.get_event_loop()
        except RuntimeError:
            asyncio.set_event_loop(asyncio.new_event_loop())

    def _get_url(self, api_path):
        api_path = api_path.lstrip("/")
        with self._api() as client:
            return client.base_url.rstrip("/") + "/" + api_path

    # names of args are compat with requests module
    def _direct_api(self, action, path=None, *, url=None, stream=None, data=None, headers=None, json=None, raw_response=False, timeout=240):  # pylint: disable=redefined-outer-name
        assert path or url

        if not url:
            url = self._get_url(path)

        with self._api() as client:
            if not url:
                path = path.lstrip("/")
                url = client.base_url + path
            head = {
                      'Authorization': 'bearer {access_token}'.format(access_token=client.auth_provider.access_token),
                      'content-type': 'application/json'}
            if headers:
                head.update(headers)
            for k in head:
                head[k] = str(head[k])
            log.debug("direct %s %s", action, url)
            req = getattr(requests, action)(
                url,
                stream=stream,
                headers=head,
                json=json,
                data=data,
                timeout=timeout
            )

        if raw_response:
            return req

        if req.status_code == 204:
            return {}

        if req.status_code > 202:
            if not self._raise_converted_error(req=req):
                raise Exception("Unknown error %s %s" % (req.status_code, req.json()))

        if stream:
            return req
        res = req.json()
# very large: uncomment if more detail needed, semicolonn left in for lint prevention
#        log.debug("response %s", res);

        return res

    def _set_drive_list(self):      # pylint: disable=too-many-locals
        all_drives: Dict[str, str] = {}

        # personal drive, including shared folders
        try:
            dat = self._direct_api("get", "/me/drive/")
            all_drives[dat['id']] = "personal"
        except CloudDisconnectedError:
            raise
        except Exception as e:
            log.debug("error getting info about onedrive %s", repr(e))
            raise CloudTokenError("Invalid account, or no onedrive access")

        # team sharepoint drives
        groups = self._direct_api("get", "/groups")
        for group in groups.get("value", []):
            group_name = group["displayName"]
            try:
                drive = self._direct_api("get", "/groups/%s/drive" % group["id"])
                drive_id = drive["id"]
                all_drives[drive_id] = "team/" + group_name
            except (OneDriveError, CloudException) as err:
                log.warning("Failed to get drive info for %s. Exception: %s", group["id"], repr(err))

        try:
            # drives linked to other "sites"
            sites = self._direct_api("get", "/sites?select=siteCollection&$filter=siteCollection/root+ne+null")
            hosts = []
            for site in sites.get('value', []):
                siteid = site.get("siteCollection")["hostname"]
                hosts.append(siteid)
                drives = self._direct_api("get", "/sites/%s/drives" % siteid)
                for drive in drives.get('value', []):
                    drive_id = drive["id"]
                    drive_name = drive["name"]
                    all_drives[drive['id']] = siteid + '/' + drive_name
                # TODO: support subsites
                # ssites = self._direct_api("get","/sites/%s/sites" % siteid)
                # log.info("%s SSITES %s", siteid, ssites)
        except Exception:
            pass

        log.debug("all drives %s", all_drives)
        self.__cached_drive_to_name = all_drives
        self.__cached_name_to_drive = {v: k for k, v in all_drives.items()}

    @memoize
    def _check_ns(self, nsid, conn_id_for_memo):                                 # pylint: disable=unused-argument
        res = self._direct_api("get", "/drives/%s/items/%s" % (nsid, "root"), raw_response=True)
        return res.status_code < 300

    def _raise_converted_error(self, *, ex=None, req=None):      # pylint: disable=too-many-branches, too-many-statements
        status = 0
        if ex is not None:
            status = ex.status_code
            msg = str(ex)
            code = ex.code

        if req is not None:
            status = req.status_code
            try:
                dat = req.json()
                msg = dat["error"]["message"]
                code = dat["error"]["code"]
            except json.JSONDecodeError:
                msg = 'Bad Json'
                code = 'BadRequest'

        if status == 400 and not self._check_ns(self.namespace_id, self.connection_id):
            raise CloudNamespaceError(msg)

        if status == -1 and "invalidclientquery" in str(code):
            raise CloudFileNotFoundError(msg)

        if status == 400 and code == -1 and "invalidclientquery" in str(code):
            # graph api can throw this if a child path isn't present as of 2020-03-15
            raise CloudFileNotFoundError(msg)

        if status < 300:
            log.error("Not converting err %s: %s %s", status, ex, req)
            return False

        if status == 404:
            raise CloudFileNotFoundError(msg)
        if status in (429, 503):
            raise CloudTemporaryError(msg)
        if code in ('ErrorInsufficientPermissionsInAccessToken', ErrorCode.Unauthenticated):
            self.disconnect()
            raise CloudTokenError(msg)
        if code == ErrorCode.Malformed:
            raise CloudFileNotFoundError(msg)
        if code == ErrorCode.ItemNotFound:
            raise CloudFileNotFoundError(msg)
        if code == ErrorCode.ResourceModified:
            raise CloudTemporaryError(msg)
        if code == ErrorCode.NameAlreadyExists:
            raise CloudFileExistsError(msg)
        if code == ErrorCode.AccessDenied:
            raise CloudFileExistsError(msg)
        if status == 401:
            self.disconnect()
            raise CloudTokenError(msg)
        if code == "BadRequest":
            if status == 400:
                raise CloudFileNotFoundError(msg)
        if code == ErrorCode.InvalidRequest:
            if status == 405:
                raise CloudFileExistsError(msg)
            if status == 400:
                raise CloudFileNotFoundError(msg)
        if code in ("UnknownError", "generalException"):
            raise CloudTemporaryError(msg)

        log.error("Not converting err %s %s", ex, req)
        return False

    def get_quota(self):
        dat = self._direct_api("get", "/me/drive/")
        self.__cached_is_biz = dat["driveType"] != 'personal'

        log.debug("my drive %s", dat)

        display_name = dat["owner"].get("user", {}).get("displayName")
        if not display_name:
            display_name = dat["owner"].get("group", {}).get("displayName")

        res = {
            'used': dat["quota"]["total"]-dat["quota"]["remaining"],
            'limit': dat["quota"]["total"],
            'login': display_name,
            'drive_id': dat['id'],                # drive id
        }

        return res

    def reconnect(self):
        self.connect(self._creds)

    def connect_impl(self, creds):
        if not self.__client or creds != self._creds:
            if not creds:
                raise CloudTokenError("no credentials")
            log.debug('Connecting to One Drive')
            refresh_token = creds.get("refresh", creds.get("refresh_token"))
            if not refresh_token:
                raise CloudTokenError("no refresh token, refusing connection")

            self._ensure_event_loop()

            with self._api(needs_client=False):
                http_provider = onedrivesdk.HttpProvider()
                auth_provider = onedrivesdk.AuthProvider(
                        http_provider=http_provider,
                        client_id=self._oauth_config.app_id,
                        scopes=self._oauth_info.scopes)

                class MySession(onedrivesdk.session.Session):   # pylint: disable=too-few-public-methods
                    def __init__(self, **kws):  # pylint: disable=super-init-not-called
                        self.__dict__ = kws

                    @staticmethod
                    def load_session(**kws):
                        _ = kws
                        return MySession(
                            refresh_token=refresh_token,
                            access_token=creds.get("access_token", None),
                            redirect_uri=None,  # pylint: disable=protected-access
                            auth_server_url=self._oauth_info.token_url,  # pylint: disable=protected-access
                            client_id=self._oauth_config.app_id,  # pylint: disable=protected-access
                            client_secret=self._oauth_config.app_secret,  # pylint: disable=protected-access
                        )

                auth_provider = onedrivesdk.AuthProvider(
                        http_provider=http_provider,
                        client_id=self._oauth_config.app_id,
                        session_type=MySession,
                        scopes=self._oauth_info.scopes)

                auth_provider.load_session()
                try:
                    auth_provider.refresh_token()
                except requests.exceptions.ConnectionError as e:
                    raise CloudDisconnectedError("ConnectionError while authenticating")
                except Exception as e:
                    log.exception("exception while authenticating: %s", e)
                    raise CloudTokenError(str(e))
                token = auth_provider.access_token
                try:
                    segs = token.split('.')
                    if len(segs) > 1:
                        info = json.loads(urlsafe_b64decode(segs[1]+"==="))
                        self.__team_id = info.get("tid")
                        log.debug("got team : %s", self.__team_id)
                except Exception as e:
                    log.debug("can't parse token, maybe not a team : %s", e)

                new_refresh = auth_provider._session.refresh_token      # pylint: disable=protected-access
                if new_refresh and new_refresh != refresh_token:
                    log.debug("creds have changed")
                    creds = {"refresh_token": new_refresh}
                    self._oauth_config.creds_changed(creds)

                self.__client = onedrivesdk.OneDriveClient(self._base_url, auth_provider, http_provider)
                self.__client.item = self.__client.item  # satisfies a lint confusion
                self._creds = creds

        q = self.get_quota()
        self._personal_id = q["drive_id"]

        if self._drive_id:
            log.info("USING NS %s", self._drive_id)
            self.namespace_id = self._drive_id
        else:
            self._drive_id = self._personal_id

        return self._personal_id

    def _api(self, *args, needs_client=True, **kwargs):  # pylint: disable=arguments-differ
        if needs_client and not self.__client:
            raise CloudDisconnectedError("currently disconnected")
        return self

    def __enter__(self):
        self._mutex.__enter__()
        return self.__client

    def __exit__(self, ty, ex, tb):
        self._mutex.__exit__(ty, ex, tb)

        if ex:
            try:
                raise ex
            except requests.ConnectionError as e:
                raise CloudDisconnectedError("cannot connect %s" % e)
            except (TimeoutError, ):
                self.disconnect()
                raise CloudDisconnectedError("disconnected on timeout")
            except OneDriveError as e:
                if not self._raise_converted_error(ex=e):
                    raise
            except IOError as e:
                raise CloudTemporaryError("io error %s" % repr(e))
            except Exception:
                return False  # False allows the exit handler to act as normal, which does not swallow the exception
        return None

    def disconnect(self):
        with self._mutex:
            self.__client = None

    @property
    def latest_cursor(self):
        save_cursor = self.__cursor
        self.__cursor = self._get_url("/drives/%s/root/delta" % self._drive_id)
        log.debug("cursor %s", self.__cursor)
        for _ in self.events():
            pass
        retval = self.__cursor
        self.__cursor = save_cursor
        return retval

    @property
    def current_cursor(self):
        if not self.__cursor:
            self.__cursor = self.latest_cursor
        return self.__cursor

    @current_cursor.setter
    def current_cursor(self, val):
        if val is None:
            val = self.latest_cursor
        if not isinstance(val, str) and val is not None:
            raise CloudCursorError(val)
        self.__cursor = val

    def _convert_to_event(self, change, new_cursor) -> Optional[Event]:
        # uncomment only while debugging, semicolon left in to cause linter to fail
        # log.debug("got event\n%s", pformat(change));

        # {'cTag': 'adDo0QUI1RjI2NkZDNDk1RTc0ITMzOC42MzcwODg0ODAwMDU2MDAwMDA',
        #  'createdBy': {'application': {'id': '4805d153'},
        #                'user': {'displayName': 'erik aronesty', 'id': '4ab5f266fc495e74'}},
        #  'createdDateTime': '2015-09-19T11:14:15.9Z', 'eTag': 'aNEFCNUYyNjZGQzQ5NUU3NCEzMzguMA',
        #  'fileSystemInfo': {
        #      'createdDateTime': '2015-09-19T11:14:15.9Z',
        #      'lastModifiedDateTime': '2015-09-19T11:14:15.9Z'},
        #  'folder': {'childCount': 0, 'folderType': 'document',
        #             'folderView': {'sortBy': 'name', 'sortOrder': 'ascending', 'viewType': 'thumbnails'}},
        #  'id': '4AB5F266FC495E74!338',
        #  'lastModifiedBy': {'application': {'id': '4805d153'}, 'user': {'displayName': 'erik aronesty', 'id': '4ab5f266fc495e74'}},
        #  'lastModifiedDateTime': '2019-11-08T22:13:20.56Z', 'name': 'root',
        #  'parentReference': {'driveId': '4ab5f266fc495e74', 'driveType': 'personal', 'id': '4AB5F266FC495E74!0', 'path': '/drive/root:'},
        #  'root': {}, 'size': 156, 'webUrl': 'https://onedrive.live.com/?cid=4ab5f266fc495e74'}
        if change['parentReference'].get('id') is None:
            # this is an event on the root folder... ignore it
            return None

        ts = arrow.get(change.get('lastModifiedDateTime')).float_timestamp
        oid = change.get('id')
        exists = not change.get('deleted')

        fil = change.get('file')
        fol = change.get('folder')
        if fil:
            otype = FILE
        elif fol:
            otype = DIRECTORY
        else:
            otype = NOTKNOWN

        log.debug("event %s", change)

        ohash = None
        path = None
        if exists:
            if otype == FILE:
                ohash = self._hash_from_dict(change)

            path = self._join_parent_reference_path_and_name(change['parentReference'].get('path'), change['name'])

        return Event(otype, oid, path, ohash, exists, ts, new_cursor=new_cursor)

    def events(self) -> Generator[Event, None, None]:      # pylint: disable=too-many-locals, too-many-branches
        page_token = self.current_cursor
        assert page_token
        done = False

        while not done:
            # log.debug("looking for events, timeout: %s", timeout)
            res = self._direct_api("get", url=page_token)
            delta_link = res.get('@odata.deltaLink')
            next_link = res.get('@odata.nextLink')
            events: Union[List, Iterable] = res.get('value')
            new_cursor = next_link or delta_link

            if not self._is_biz:
                # events = sorted(events, key=lambda x: x["lastModifiedDateTime"]): # sorting by modtime also works
                events = reversed(cast(List, events))

            for change in events:
                event = self._convert_to_event(change, new_cursor)
                log.debug("converted event %s as %s", change, event)
                if event is not None:
                    yield event
                else:
                    log.debug("Ignoring event")

            if new_cursor and page_token and new_cursor != page_token:
                self.__cursor = new_cursor
            page_token = new_cursor
            log.debug("new cursor %s", new_cursor)
            if delta_link:
                done = True

    def _hash_from_dict(self, change):
        if 'hashes' in change['file']:
            if self._is_biz:
                ohash = change['file']['hashes'].get('quickXorHash')
            else:
                ohash = change['file']['hashes'].get('sha1Hash')
            if ohash == "":
                ohash = None
        else:
            ohash = None
            if self._is_biz:
                if change['size'] == 0:
                    ohash = QXHASH_0
        if ohash is None:
            log.error("no hash for file? %s", pformat(change))
        return ohash

    def upload(self, oid, file_like, metadata=None) -> 'OInfo':
        size = _get_size_and_seek0(file_like)
        if size == 0:
            with self._api() as client:
                req = self._get_item(client, oid=oid).content.request()
                req.method = "PUT"
                try:
                    resp = req.send(data=file_like)
                except onedrivesdk.error.OneDriveError as e:
                    if e.code == ErrorCode.NotSupported:
                        raise CloudFileExistsError("Cannot upload to folder")
                    if e.code == ErrorCode.ResourceModified:
                        # onedrive ocassionally reports etag mismatch errors, even when there's no possibility of conflict
                        # simply retrying here vastly reduces the number of false positive failures
                        resp = req.send(data=file_like)
                    else:
                        raise

                log.debug("uploaded: %s", resp.content)
                # TODO: why not just info_from_rest?
                item = onedrivesdk.Item(json.loads(resp.content))
                return self._info_item(item)
        else:
            with self._api() as client:
                info = self.info_oid(oid)
                if not info:
                    raise CloudFileNotFoundError("Uploading to nonexistent oid")

                if info.otype == DIRECTORY:
                    raise CloudFileExistsError("Trying to upload on top of directory")

                _unused_resp = self._upload_large(self._get_item(client, oid=oid).api_path, file_like, "replace")
            # todo: maybe use the returned item dict to speed this up
            return self.info_oid(oid)

    def create(self, path, file_like, metadata=None) -> 'OInfo':
        if not metadata:
            metadata = {}

        pid = self._get_parent_id(path=path)
        dirname, base = self.split(path)
        size = _get_size_and_seek0(file_like)

        if size == 0:
            if self.exists_path(path):
                raise CloudFileExistsError()
            with self._api() as client:
                api_path = self._get_item(client, oid=pid).api_path
                base = base.replace("'", "''")
                name = urllib.parse.quote(base)
                api_path += "/children('" + name + "')/content"
                try:
                    headers = {'content-type': 'text/plain'}
                    r = self._direct_api("put", api_path, data=file_like, headers=headers)  # default timeout ok, size == 0 from "if" condition
                except CloudTemporaryError:
                    info = self.info_path(path)
                    # onedrive can fail with ConnectionResetByPeer, but still secretly succeed... just without returning info
                    # if so, check hashes, and if all is OK, return OK
                    if info and info.hash == self.hash_data(file_like):
                        return info
                    # alternately this could be a race condition, where two people upload at once
                    # so fail otherwise
                    raise
            return self._info_from_rest(r, root=dirname)
        else:
            with self._api() as client:
                r = self._upload_large(self._get_item(client, path=path).api_path + ":", file_like, conflict="fail")
            return self._info_from_rest(r, root=self.dirname(path))

    def _upload_large(self, drive_path, file_like, conflict):
        with self._api():
            size = _get_size_and_seek0(file_like)
            r = self._direct_api("post", "%s/createUploadSession" % drive_path, json={"item": {"@microsoft.graph.conflictBehavior": conflict}})
            upload_url = r["uploadUrl"]

            data = file_like.read(self.upload_block_size)

            cbfrom = 0
            while data:
                clen = len(data)             # fragment content size
                cbto = cbfrom + clen - 1     # inclusive content byte range
                cbrange = "bytes %s-%s/%s" % (cbfrom, cbto, size)
<<<<<<< HEAD
                try:
                    r = self._direct_api("put", url=upload_url, data=data, headers={"Content-Length": clen, "Content-Range": cbrange})
                except (CloudDisconnectedError, CloudTemporaryError) as e:
                    # Should we backoff here? Or have a max number of retries?
                    log.exception("Exception during _upload_large, continuing, range=%s", cbrange)
                    continue
=======
                headers = {"Content-Length": clen, "Content-Range": cbrange}
                r = self._direct_api("put", url=upload_url, data=data, headers=headers)
>>>>>>> 4b7000ff
                data = file_like.read(self.upload_block_size)
                cbfrom = cbto + 1
            return r

    def list_ns(self):
        return list(n for n in self.__name_to_drive)

    def download(self, oid, file_like):
        with self._api() as client:
            info = self._get_item(client, oid=oid)
            r = self._direct_api("get", info.api_path + "/content", stream=True)
            for chunk in r.iter_content(chunk_size=4096):
                file_like.write(chunk)
                file_like.flush()

    def rename(self, oid, path):  # pylint: disable=too-many-locals, too-many-branches, too-many-statements
        with self._api() as client:
            self._verify_parent_folder_exists(path)
            parent, base = self.split(path)

            item = self._get_item(client, oid=oid)

            info = item.get()

            old_parent_id = info.parent_reference.id

            new_parent_item = self._get_item(client, path=parent)
            new_parent_info = new_parent_item.get()
            new_parent_id = new_parent_info.id

            new_info: onedrivesdk.Item = onedrivesdk.Item()

            try:
                updated = False
                if info.name != base:
                    need_temp = False
                    if info.name.lower() == base.lower():
                        need_temp = True
                    if need_temp:
                        new_info.name = base + os.urandom(8).hex()
                        item.update(new_info)
                    new_info.name = base
                    updated = True
                if old_parent_id != new_parent_info.id:
                    new_info.parent_reference = onedrivesdk.ItemReference()
                    new_info.parent_reference.id = new_parent_id
                    updated = True
                if updated:
                    item.update(new_info)
            except onedrivesdk.error.OneDriveError as e:
                if e.code == ErrorCode.InvalidRequest:
                    base, location = self.split(path)
                    parent_item = self.info_path(base, use_cache=False)
                    while location:
                        if parent_item and parent_item.otype is OType.FILE:
                            raise CloudFileExistsError()
                        base, location = self.split(base)
                        parent_item = self.info_path(base, use_cache=False)
                if not (e.code == "nameAlreadyExists" and info.folder):
                    log.debug("self not a folder, or not an exists error")
                    raise

                confl = self.info_path(path)
                if not (confl and confl.otype == DIRECTORY):
                    log.debug("conflict not a folder")
                    raise

                try:
                    next(self.listdir(confl.oid))
                    log.debug("folder is not empty")
                    raise
                except StopIteration:
                    pass  # Folder is empty, rename over is ok

                if confl.oid == oid:
                    raise

                log.debug("remove conflict out of the way : %s", e)
                self.delete(confl.oid)
                self.rename(oid, path)

        new_path = self._get_path(oid)
        if new_path != path:
            log.error("path mismatch after rename -- wanted %s, got %s", path, new_path)
            assert new_path == path  # must raise, cuz it's in the if block

        return oid

    def _info_from_rest(self, item, root=None):
        name = item["name"]
        if root:
            path = self.join(root, name)
        else:
            raise NotImplementedError()

        iid = item["id"]
        ohash = None
        if "folder" in item:
            otype = DIRECTORY
        else:
            otype = FILE
        if "file" in item:
            ohash = self._hash_from_dict(item)

        pid = item["parentReference"].get("id")
        name = item["name"]
        size = item["size"]
        mtime = item["lastModifiedDateTime"]
        shared = False
        if "createdBy" in item:
            shared = bool(item.get("remoteItem"))

        return OneDriveInfo(oid=iid, otype=otype, hash=ohash, path=path, pid=pid, name=name,
                            size=size, mtime=mtime, shared=shared)

    def listdir(self, oid) -> Generator[OneDriveInfo, None, None]:
        with self._api() as client:
            api_path = self._get_item(client, oid=oid).api_path

        res = self._direct_api("get", "%s/children" % api_path)

        idir = self.info_oid(oid)
        root = idir.path

        items = res.get("value", [])
        next_link = res.get("@odata.nextLink")

        while items:
            for item in items:
                yield self._info_from_rest(item, root=root)

            items = []
            if next_link:
                res = self._direct_api("get", url=next_link)
                items = res.get("value", [])
                next_link = res.get("@odata.nextLink")

    def mkdir(self, path, metadata=None) -> str:    # pylint: disable=arguments-differ
        _ = metadata
        log.debug("mkdir %s", path)

        # boilerplate: probably belongs in base class
        if self.exists_path(path):
            info = self.info_path(path)
            if info.otype == FILE:
                raise CloudFileExistsError(path)
            log.debug("Skipped creating already existing folder: %s", path)
            return info.oid

        pid = self._get_parent_id(path=path)
        log.debug("got pid %s", pid)

        f = onedrivesdk.Folder()
        i = onedrivesdk.Item()
        _, name = self.split(path)
        i.name = name
        i.folder = f

        with self._api() as client:
            item = self._get_item(client, oid=pid).children.add(i)

        return item.id

    def delete(self, oid):
        try:
            with self._api() as client:
                item = self._get_item(client, oid=oid).get()
                if not item:
                    log.debug("deleted non-existing oid %s", debug_sig(oid))
                    return  # file doesn't exist already...
                info = self._info_item(item)
                if info.otype == DIRECTORY:
                    try:
                        next(self.listdir(oid))
                        raise CloudFileExistsError("Cannot delete non-empty folder %s:%s" % (oid, info.name))
                    except StopIteration:
                        pass  # Folder is empty, delete it no problem
                self._direct_api("delete", self._get_item(client, oid=oid).api_path)
        except CloudFileNotFoundError:
            pass

    def exists_oid(self, oid):
        return self._info_oid(oid, path=False) is not None

    def info_path(self, path: str, use_cache=True) -> Optional[OInfo]:
        log.debug("info path %s", path)
        try:
            if path == "/":
                return OneDriveInfo(oid="root", otype=DIRECTORY, hash=None, path="/", pid=None, name="",
                                    mtime=None, shared=False)

            with self._api() as client:
                api_path = self._get_item(client, path=path).api_path
            log.debug("direct res path %s", api_path)
            res = self._direct_api("get", api_path)
            return self._info_from_rest(res, root=self.dirname(path))
        except CloudFileNotFoundError:
            return None

    def _info_item(self, item, path=None) -> OneDriveInfo:
        if item.folder:
            otype = DIRECTORY
            ohash = None
        else:
            otype = FILE

            if self._is_biz:
                if item.file.hashes is None:
                    # This is the quickxor hash of b""
                    ohash = QXHASH_0
                else:
                    ohash = item.file.hashes.to_dict()["quickXorHash"]
            else:
                ohash = item.file.hashes.to_dict()["sha1Hash"]

        pid = item.parent_reference.id

        odi = OneDriveItem(self, oid=item.id, path=path, pid=pid)

        if path is None:
            path = odi.path

        return OneDriveInfo(oid=odi.oid, otype=otype, hash=ohash, path=odi.path, pid=odi.pid, name=item.name,
                            mtime=item.last_modified_date_time, shared=item.shared)

    def exists_path(self, path) -> bool:
        try:
            with self._api() as client:
                return bool(self._get_item(client, path=path).get())
        except CloudFileNotFoundError:
            return False

    def _get_parent_id(self, *, path=None, oid=None):
        log.debug("get parent %s", path)
        if not path and not oid:
            log.error("invalid info %s %s", path, oid)
            raise CloudFileNotFoundError("Invalid path/oid")

        ret = None

        if path:
            ppath = self.dirname(path)
            i = self.info_path(ppath)
            if i:
                ret = i.oid
                if i.otype == FILE:
                    raise CloudFileExistsError("file where a folder should be")

        if oid is not None:
            i = self.info_oid(oid)
            if i:
                ret = i.pid     # parent id

        if not ret:
            raise CloudFileNotFoundError("parent %s must exist" % ppath)

        return ret

    def _drive_root(self, name, path=""):       # pylint:disable=no-self-use
        return "/drives/%s/root:" % name + path

    def _join_parent_reference_path_and_name(self, pr_path, name):
        assert pr_path
        path = self.join(pr_path, name)
        preambles = [r"/drive/root:", r"/me/drive/root:", r"/drives/.*?/root:"]

        if ':' in path:
            found = False
            for preamble in preambles:
                m = re.match(preamble, path)
                if m:
                    pre = m[0]
                    path = path[len(pre):]
                    found = True
                    break
            if not found:
                raise Exception("path '%s'(%s, %s) does not start with '%s', maybe implement recursion?" % (path, pr_path, name, preambles))
        path = urllib.parse.unquote(path)
        return path

    def _get_item(self, client, *, oid=None, path=None):
        if not client:
            raise CloudDisconnectedError("Not connected")
        return OneDriveItem(self, oid=oid, path=path)

    def _get_path(self, oid=None) -> Optional[str]:
        """get path using oid or item"""
        # TODO: implement caching

        try:
            with self._api() as client:
                item = self._get_item(client, oid=oid)

                if item is not None:
                    return item.path

                raise ValueError("_box_get_path requires oid or item")
        except CloudFileNotFoundError:
            return None

    def info_oid(self, oid: str, use_cache=True) -> Optional[OneDriveInfo]:
        return self._info_oid(oid)

    def _info_oid(self, oid, path=None) -> Optional[OneDriveInfo]:
        try:
            with self._api() as client:
                try:
                    item = self._get_item(client, oid=oid).get()
                except OneDriveError as e:
                    log.info("info failure %s / %s", e, e.code)
                    if e.code == 400:
                        log.debug("malformed oid %s: %s", oid, e)
                        # malformed oid == not found
                        return None
                    if "invalidclientquery" in str(e.code).lower():
                        return None
                    raise
            return self._info_item(item, path=path)
        except CloudFileNotFoundError:
            return None

    def hash_data(self, file_like) -> str:
        # get a hash from a filelike that's the same as the hash i natively use
        if self._is_biz:
            h = quickxorhash.quickxorhash()
            for c in iter(lambda: file_like.read(32768), b''):
                h.update(c)
            return b64encode(h.digest()).decode("utf8")
        else:
            h = hashlib.sha1()
            for c in iter(lambda: file_like.read(32768), b''):
                h.update(c)
            return h.hexdigest().upper()

    @property                                # type: ignore
    def namespace(self) -> str:              # type: ignore
        if self._drive_id:
            return self.__drive_to_name[self._drive_id]
        return None

    @namespace.setter
    def namespace(self, ns: str):
        if ns not in self.__name_to_drive:
            raise CloudNamespaceError("Unknown namespace %s" % ns)

        if self.__name_to_drive[ns] != self._drive_id:
            log.debug("namespace changing to %s", ns)

        self.namespace_id = self.__name_to_drive[ns]
        assert self.namespace == ns

    @property
    def _is_biz(self):
        if self.__cached_is_biz is None:
            dat = self._direct_api("get", "/drives/%s/" % self._drive_id)
            self.__cached_is_biz = dat["driveType"] != 'personal'
        return self.__cached_is_biz

    @property
    def namespace_id(self) -> Optional[str]:
        return self._drive_id

    @namespace_id.setter
    def namespace_id(self, ns_id: str):
        self._drive_id = ns_id

    @classmethod
    def test_instance(cls):
        return cls.oauth_test_instance(prefix=cls.name.upper(), port_range=(54200, 54210), host_name="localhost")

    @property
    def _test_namespace(self):
        return "personal"


class OneDriveBusinessTestProvider(OneDriveProvider):
    name = "testodbiz"


register_provider(OneDriveBusinessTestProvider)

__cloudsync__ = OneDriveProvider<|MERGE_RESOLUTION|>--- conflicted
+++ resolved
@@ -724,17 +724,14 @@
                 clen = len(data)             # fragment content size
                 cbto = cbfrom + clen - 1     # inclusive content byte range
                 cbrange = "bytes %s-%s/%s" % (cbfrom, cbto, size)
-<<<<<<< HEAD
                 try:
-                    r = self._direct_api("put", url=upload_url, data=data, headers={"Content-Length": clen, "Content-Range": cbrange})
+                    headers = {"Content-Length": clen, "Content-Range": cbrange}
+                    r = self._direct_api("put", url=upload_url, data=data, headers=headers)
                 except (CloudDisconnectedError, CloudTemporaryError) as e:
                     # Should we backoff here? Or have a max number of retries?
                     log.exception("Exception during _upload_large, continuing, range=%s", cbrange)
                     continue
-=======
-                headers = {"Content-Length": clen, "Content-Range": cbrange}
-                r = self._direct_api("put", url=upload_url, data=data, headers=headers)
->>>>>>> 4b7000ff
+
                 data = file_like.read(self.upload_block_size)
                 cbfrom = cbto + 1
             return r
