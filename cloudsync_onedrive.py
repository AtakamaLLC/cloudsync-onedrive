"""
Onedrive provider
"""

# pylint: disable=missing-docstring

# https://dev.onedrive.com/
# https://docs.microsoft.com/en-us/onedrive/developer/rest-api/concepts/upload?view=odsp-graph-online
# https://github.com/OneDrive/onedrive-sdk-python
# https://docs.microsoft.com/en-us/onedrive/developer/rest-api/getting-started/msa-oauth?view=odsp-graph-online
# https://docs.microsoft.com/en-us/onedrive/developer/rest-api/getting-started/app-registration?view=odsp-graph-online
import os
import re
import logging
from pprint import pformat
import threading
import asyncio
import hashlib
import json
from typing import Generator, Optional, Dict, Any, Iterable, List, Union, cast
import urllib.parse
import webbrowser
from base64 import urlsafe_b64decode, b64encode
import requests
import arrow

import onedrivesdk_fork as onedrivesdk
from onedrivesdk_fork.error import OneDriveError, ErrorCode
from onedrivesdk_fork.http_response import HttpResponse
import quickxorhash

from cloudsync import Provider, OInfo, DIRECTORY, FILE, NOTKNOWN, Event, DirInfo, OType
from cloudsync.exceptions import CloudTokenError, CloudDisconnectedError, CloudFileNotFoundError, \
    CloudFileExistsError, CloudCursorError, CloudTemporaryError, CloudException, CloudNamespaceError
from cloudsync.oauth import OAuthConfig, OAuthProviderInfo
from cloudsync.registry import register_provider
from cloudsync.utils import debug_sig, memoize


__version__ = "0.1.15"

SOCK_TIMEOUT = 180

class HttpProvider(onedrivesdk.HttpProvider):
    def __init__(self):
        self.session = requests.Session()

    def send(self, method, headers, url, data=None, content=None, path=None):
        if path:
            with open(path, mode='rb') as f:
                response = self.session.request(method,
                                                url,
                                                headers=headers,
                                                data=f,
                                                timeout=SOCK_TIMEOUT)
        else:
            response = self.session.request(method,
                                            url,
                                            headers=headers,
                                            data=data,
                                            json=content,
                                            timeout=SOCK_TIMEOUT)
        custom_response = HttpResponse(response.status_code, response.headers, response.text)
        return custom_response

    def download(self, headers, url, path):
        response = requests.get(
            url,
            stream=True,
            headers=headers,
            timeout=SOCK_TIMEOUT)

        if response.status_code == 200:
            with open(path, 'wb') as f:
                for chunk in response.iter_content(chunk_size=1024):
                    if chunk:
                        f.write(chunk)
                        f.flush()
            custom_response = HttpResponse(response.status_code, response.headers, None)
        else:
            custom_response = HttpResponse(response.status_code, response.headers, response.text)

        return custom_response


class OneDriveFileDoneError(Exception):
    pass


log = logging.getLogger(__name__)
QXHASH_0 = b"\0" * 20

class OneDriveInfo(DirInfo):              # pylint: disable=too-few-public-methods
    # oid, hash, otype and path are included here to satisfy a bug in mypy,
    # which does not recognize that they are already inherited from the grandparent class
    oid: str
    hash: Any
    otype: OType
    path: str
    pid: str = None

    def __init__(self, *a, pid=None, **kws):
        """
        Adds "pid (parent id)" to the DirInfo
        """
        super().__init__(*a, **kws)
        self.pid = pid


def open_url(url):
    webbrowser.open(url)


def _get_size_and_seek0(file_like):
    file_like.seek(0, os.SEEK_END)
    size = file_like.tell()
    file_like.seek(0)
    return size


class OneDriveItem():
    """Use to covert oid to path or path to oid.   Don't try to keep it around, or reuse it."""
    def __init__(self, prov, *, oid=None, path=None, pid=None):
        self.__prov = prov
        self.__item = None

        if (oid is None and path is None):
            raise ValueError("Must specify oid or path")

        if path == "/":
            path = None
            oid = "root"

        self.__oid = oid
        self.__path = path
        self.__pid = pid

        if oid is not None:
            self.__sdk_kws = {"id": oid}

        if path:
            self.__sdk_kws = {"path": path}

        self._drive_id: str = self.__prov._drive_id
        self.__get = None

    @property
    def pid(self):
        return self.__pid

    @property
    def oid(self):
        return self.__oid

    @property
    def path(self):
        if not self.__path:
            ret = self.get()
            if ret:
                prdrive_path = ret.parent_reference.path
                if not prdrive_path:
                    self.__path = "/"
                else:
                    unused_preamble, prpath = prdrive_path.split(":")
                    prpath = urllib.parse.unquote(prpath)
                    self.__path = self.__prov.join(prpath, ret.name)
        return self.__path

    # todo: get rid of this
    def _sdk_item(self):
        if self.__item:
            return self.__item

        with self.__prov._api() as client:       # pylint:disable=protected-access
            try:
                self.__item = client.item(drive=self._drive_id, **self.__sdk_kws)
            except ValueError:
                raise CloudFileNotFoundError("Invalid item: %s" % self.__sdk_kws)
            if self.__item is None:
                raise CloudFileNotFoundError("Missing item: %s" % self.__sdk_kws)

        return self.__item

    @property
    def api_path(self):
        if self.__oid:
            return "/drives/%s/items/%s" % (self._drive_id, self.__oid)
        if self.__path:
            return "/drives/%s/root:%s" % (self._drive_id, self.__path)
        raise AssertionError("This should not happen, since __init__ verifies that there is one or the other")

    def get(self):
        if not self.__get:
            self.__get = self._sdk_item().get()
        return self.__get

    @property
    def drive_id(self):
        return self._drive_id

    @property
    def children(self):
        return self._sdk_item().children

    def update(self, info: onedrivesdk.Item):
        return self._sdk_item().update(info)

    @property
    def content(self):
        return self._sdk_item().content


class OneDriveProvider(Provider):         # pylint: disable=too-many-public-methods, too-many-instance-attributes
    case_sensitive = False
    default_sleep = 15
    # Microsoft requests multiples of 320 KiB for upload_block_size
    # https://docs.microsoft.com/en-us/graph/api/driveitem-createuploadsession?view=graph-rest-1.0
    upload_block_size = 10 * 320 * 1024

    name = 'onedrive'
    _base_url = 'https://graph.microsoft.com/v1.0/'

    _oauth_info = OAuthProviderInfo(
        auth_url="https://login.microsoftonline.com/common/oauth2/v2.0/authorize",
        token_url="https://login.microsoftonline.com/common/oauth2/v2.0/token",
        scopes=['profile', 'openid', 'email', 'files.readwrite.all', 'sites.readwrite.all', 'offline_access', 'group.readwrite.all'],
    )

    _additional_invalid_characters = '#'

    def __init__(self, oauth_config: Optional[OAuthConfig] = None):
        super().__init__()
        self._creds: Optional[Dict[str, str]] = None
        self.__cursor: Optional[str] = None
        self.__client: onedrivesdk.OneDriveClient = None
        self.__test_root: str = None
        self._mutex = threading.RLock()
        self._oauth_config = oauth_config
        self.__team_id = None
        self._drive_id: str = None
        self._personal_id: str = None
        self.__cached_drive_to_name: Dict[str, str] = None
        self.__cached_name_to_drive: Dict[str, str] = None
        self.__cached_is_biz = None
        self._http = HttpProvider()

    @property
    def __drive_to_name(self):
        if self.__cached_drive_to_name is None:
            self._set_drive_list()
        return self.__cached_drive_to_name

    @property
    def __name_to_drive(self):
        if self.__cached_name_to_drive is None:
            self._set_drive_list()
        return self.__cached_name_to_drive

    @property
    def connected(self):
        return self.__client is not None

    @staticmethod
    def _ensure_event_loop():
        try:
            asyncio.get_event_loop()
        except RuntimeError:
            asyncio.set_event_loop(asyncio.new_event_loop())

    def _get_url(self, api_path):
        api_path = api_path.lstrip("/")
        with self._api() as client:
            return client.base_url.rstrip("/") + "/" + api_path

    # names of args are compat with requests module
    def _direct_api(self, action, path=None, *, url=None, stream=None, data=None, headers=None, 
            json=None, raw_response=False, timeout=SOCK_TIMEOUT):  # pylint: disable=redefined-outer-name
        assert path or url

        if not url:
            url = self._get_url(path)

        with self._api() as client:
            if not url:
                path = path.lstrip("/")
                url = client.base_url + path
            head = {
                      'Authorization': 'bearer {access_token}'.format(access_token=client.auth_provider.access_token),
                      'content-type': 'application/json'}
            if headers:
                head.update(headers)
            for k in head:
                head[k] = str(head[k])
            log.debug("direct %s %s", action, url)
            req = self._http.session.request(
                action,
                url,
                stream=stream,
                headers=head,
                json=json,
                data=data,
                timeout=timeout
            )

        if raw_response:
            return req

        if req.status_code == 204:
            return {}

        if req.status_code > 202:
            if not self._raise_converted_error(req=req):
                raise Exception("Unknown error %s %s" % (req.status_code, req.json()))

        if stream:
            return req
        res = req.json()
# very large: uncomment if more detail needed, semicolonn left in for lint prevention
#        log.debug("response %s", res);

        return res

    def _set_drive_list(self):      # pylint: disable=too-many-locals
        all_drives: Dict[str, str] = {}

        # personal drive, including shared folders
        try:
            dat = self._direct_api("get", "/me/drive/")
            all_drives[dat['id']] = "personal"
        except CloudDisconnectedError:
            raise
        except Exception as e:
            log.debug("error getting info about onedrive %s", repr(e))
            raise CloudTokenError("Invalid account, or no onedrive access")

        # team sharepoint drives
        groups = self._direct_api("get", "/groups")
        for group in groups.get("value", []):
            group_name = group["displayName"]
            try:
                drive = self._direct_api("get", "/groups/%s/drive" % group["id"])
                drive_id = drive["id"]
                all_drives[drive_id] = "team/" + group_name
            except (OneDriveError, CloudException) as err:
                log.warning("Failed to get drive info for %s. Exception: %s", group["id"], repr(err))

        try:
            # drives linked to other "sites"
            sites = self._direct_api("get", "/sites?select=siteCollection&$filter=siteCollection/root+ne+null")
            hosts = []
            for site in sites.get('value', []):
                siteid = site.get("siteCollection")["hostname"]
                hosts.append(siteid)
                drives = self._direct_api("get", "/sites/%s/drives" % siteid)
                for drive in drives.get('value', []):
                    drive_id = drive["id"]
                    drive_name = drive["name"]
                    all_drives[drive['id']] = siteid + '/' + drive_name
                # TODO: support subsites
                # ssites = self._direct_api("get","/sites/%s/sites" % siteid)
                # log.info("%s SSITES %s", siteid, ssites)
        except Exception:
            pass

        log.debug("all drives %s", all_drives)
        self.__cached_drive_to_name = all_drives
        self.__cached_name_to_drive = {v: k for k, v in all_drives.items()}

    @memoize
    def _check_ns(self, nsid, conn_id_for_memo):                                 # pylint: disable=unused-argument
        res = self._direct_api("get", "/drives/%s/items/%s" % (nsid, "root"), raw_response=True)
        return res.status_code < 300

    def _raise_converted_error(self, *, ex=None, req=None):      # pylint: disable=too-many-branches, too-many-statements
        status = 0
        if ex is not None:
            status = ex.status_code
            msg = str(ex)
            code = ex.code

        if req is not None:
            status = req.status_code
            try:
                dat = req.json()
                msg = dat["error"]["message"]
                code = dat["error"]["code"]
            except json.JSONDecodeError:
                msg = 'Bad Json'
                code = 'BadRequest'

        if status == 400 and not self._check_ns(self.namespace_id, self.connection_id):
            raise CloudNamespaceError(msg)

        if status == -1 and "invalidclientquery" in str(code):
            raise CloudFileNotFoundError(msg)

        if status == 400 and code == -1 and "invalidclientquery" in str(code):
            # graph api can throw this if a child path isn't present as of 2020-03-15
            raise CloudFileNotFoundError(msg)

        if status < 300:
            log.error("Not converting err %s: %s %s", status, ex, req)
            return False

        if status == 404:
            raise CloudFileNotFoundError(msg)
        if status in (429, 503):
            raise CloudTemporaryError(msg)
        if code in ('ErrorInsufficientPermissionsInAccessToken', ErrorCode.Unauthenticated):
            self.disconnect()
            raise CloudTokenError(msg)
        if code == ErrorCode.Malformed:
            raise CloudFileNotFoundError(msg)
        if code == ErrorCode.ItemNotFound:
            raise CloudFileNotFoundError(msg)
        if code == ErrorCode.ResourceModified:
            raise CloudTemporaryError(msg)
        if code == ErrorCode.NameAlreadyExists:
            raise CloudFileExistsError(msg)
        if code == ErrorCode.AccessDenied:
            raise CloudFileExistsError(msg)
        if status == 401:
            self.disconnect()
            raise CloudTokenError(msg)
        if code == "BadRequest":
            if status == 400:
                raise CloudFileNotFoundError(msg)
        if code == ErrorCode.InvalidRequest:
            if status == 405:
                raise CloudFileExistsError(msg)
            if status == 400:
                raise CloudFileNotFoundError(msg)
        if code in ("UnknownError", "generalException"):
            raise CloudTemporaryError(msg)

        log.error("Not converting err %s %s", ex, req)
        return False

    def get_quota(self):
        dat = self._direct_api("get", "/me/drive/")
        self.__cached_is_biz = dat["driveType"] != 'personal'

        log.debug("my drive %s", dat)

        display_name = dat["owner"].get("user", {}).get("displayName")
        if not display_name:
            display_name = dat["owner"].get("group", {}).get("displayName")

        res = {
            'used': dat["quota"]["total"]-dat["quota"]["remaining"],
            'limit': dat["quota"]["total"],
            'login': display_name,
            'drive_id': dat['id'],                # drive id
        }

        return res

    def reconnect(self):
        self.connect(self._creds)

    def connect_impl(self, creds):
        if not self.__client or creds != self._creds:
            if not creds:
                raise CloudTokenError("no credentials")
            log.debug('Connecting to One Drive')
            refresh_token = creds.get("refresh", creds.get("refresh_token"))
            if not refresh_token:
                raise CloudTokenError("no refresh token, refusing connection")

            self._ensure_event_loop()

            with self._api(needs_client=False):
                auth_provider = onedrivesdk.AuthProvider(
                        http_provider=self._http,
                        client_id=self._oauth_config.app_id,
                        scopes=self._oauth_info.scopes)

                class MySession(onedrivesdk.session.Session):   # pylint: disable=too-few-public-methods
                    def __init__(self, **kws):  # pylint: disable=super-init-not-called
                        self.__dict__ = kws

                    @staticmethod
                    def load_session(**kws):
                        _ = kws
                        return MySession(
                            refresh_token=refresh_token,
                            access_token=creds.get("access_token", None),
                            redirect_uri=None,  # pylint: disable=protected-access
                            auth_server_url=self._oauth_info.token_url,  # pylint: disable=protected-access
                            client_id=self._oauth_config.app_id,  # pylint: disable=protected-access
                            client_secret=self._oauth_config.app_secret,  # pylint: disable=protected-access
                        )

                auth_provider = onedrivesdk.AuthProvider(
                        http_provider=self._http,
                        client_id=self._oauth_config.app_id,
                        session_type=MySession,
                        scopes=self._oauth_info.scopes)

                auth_provider.load_session()
                try:
                    auth_provider.refresh_token()
                except requests.exceptions.ConnectionError as e:
                    raise CloudDisconnectedError("ConnectionError while authenticating")
                except Exception as e:
                    log.exception("exception while authenticating: %s", e)
                    raise CloudTokenError(str(e))
                token = auth_provider.access_token
                try:
                    segs = token.split('.')
                    if len(segs) > 1:
                        info = json.loads(urlsafe_b64decode(segs[1]+"==="))
                        self.__team_id = info.get("tid")
                        log.debug("got team : %s", self.__team_id)
                except Exception as e:
                    log.debug("can't parse token, maybe not a team : %s", e)

                new_refresh = auth_provider._session.refresh_token      # pylint: disable=protected-access
                if new_refresh and new_refresh != refresh_token:
                    log.debug("creds have changed")
                    creds = {"refresh_token": new_refresh}
                    self._oauth_config.creds_changed(creds)

                self.__client = onedrivesdk.OneDriveClient(self._base_url, auth_provider, self._http)
                self.__client.item = self.__client.item  # satisfies a lint confusion
                self._creds = creds

        q = self.get_quota()
        self._personal_id = q["drive_id"]

        if self._drive_id:
            log.info("USING NS %s", self._drive_id)
            self.namespace_id = self._drive_id
        else:
            self._drive_id = self._personal_id

        return self._personal_id

    def _api(self, *args, needs_client=True, **kwargs):  # pylint: disable=arguments-differ
        if needs_client and not self.__client:
            raise CloudDisconnectedError("currently disconnected")
        return self

    def __enter__(self):
        self._mutex.__enter__()
        return self.__client

    def __exit__(self, ty, ex, tb):
        self._mutex.__exit__(ty, ex, tb)

        if ex:
            try:
                raise ex
            except requests.ConnectionError as e:
                raise CloudDisconnectedError("cannot connect %s" % e)
            except (TimeoutError, ):
                self.disconnect()
                raise CloudDisconnectedError("disconnected on timeout")
            except OneDriveError as e:
                if not self._raise_converted_error(ex=e):
                    raise
            except IOError as e:
                raise CloudTemporaryError("io error %s" % repr(e))
            except Exception:
                return False  # False allows the exit handler to act as normal, which does not swallow the exception
        return None

    def disconnect(self):
        with self._mutex:
            self.__client = None

    @property
    def latest_cursor(self):
        save_cursor = self.__cursor
        self.__cursor = self._get_url("/drives/%s/root/delta" % self._drive_id)
        log.debug("cursor %s", self.__cursor)
        for _ in self.events():
            pass
        retval = self.__cursor
        self.__cursor = save_cursor
        return retval

    @property
    def current_cursor(self):
        if not self.__cursor:
            self.__cursor = self.latest_cursor
        return self.__cursor

    @current_cursor.setter
    def current_cursor(self, val):
        if val is None:
            val = self.latest_cursor
        if not isinstance(val, str) and val is not None:
            raise CloudCursorError(val)
        self.__cursor = val

    def _convert_to_event(self, change, new_cursor) -> Optional[Event]:
        # uncomment only while debugging, semicolon left in to cause linter to fail
        # log.debug("got event\n%s", pformat(change));

        # {'cTag': 'adDo0QUI1RjI2NkZDNDk1RTc0ITMzOC42MzcwODg0ODAwMDU2MDAwMDA',
        #  'createdBy': {'application': {'id': '4805d153'},
        #                'user': {'displayName': 'erik aronesty', 'id': '4ab5f266fc495e74'}},
        #  'createdDateTime': '2015-09-19T11:14:15.9Z', 'eTag': 'aNEFCNUYyNjZGQzQ5NUU3NCEzMzguMA',
        #  'fileSystemInfo': {
        #      'createdDateTime': '2015-09-19T11:14:15.9Z',
        #      'lastModifiedDateTime': '2015-09-19T11:14:15.9Z'},
        #  'folder': {'childCount': 0, 'folderType': 'document',
        #             'folderView': {'sortBy': 'name', 'sortOrder': 'ascending', 'viewType': 'thumbnails'}},
        #  'id': '4AB5F266FC495E74!338',
        #  'lastModifiedBy': {'application': {'id': '4805d153'}, 'user': {'displayName': 'erik aronesty', 'id': '4ab5f266fc495e74'}},
        #  'lastModifiedDateTime': '2019-11-08T22:13:20.56Z', 'name': 'root',
        #  'parentReference': {'driveId': '4ab5f266fc495e74', 'driveType': 'personal', 'id': '4AB5F266FC495E74!0', 'path': '/drive/root:'},
        #  'root': {}, 'size': 156, 'webUrl': 'https://onedrive.live.com/?cid=4ab5f266fc495e74'}
        if change['parentReference'].get('id') is None:
            # this is an event on the root folder... ignore it
            return None

        ts = arrow.get(change.get('lastModifiedDateTime')).float_timestamp
        oid = change.get('id')
        exists = not change.get('deleted')

        fil = change.get('file')
        fol = change.get('folder')
        if fil:
            otype = FILE
        elif fol:
            otype = DIRECTORY
        else:
            otype = NOTKNOWN

        log.debug("event %s", change)

        ohash = None
        path = None
        if exists:
            if otype == FILE:
                ohash = self._hash_from_dict(change)

            path = self._join_parent_reference_path_and_name(change['parentReference'].get('path'), change['name'])

        return Event(otype, oid, path, ohash, exists, ts, new_cursor=new_cursor)

    def events(self) -> Generator[Event, None, None]:      # pylint: disable=too-many-locals, too-many-branches
        page_token = self.current_cursor
        assert page_token
        done = False

        while not done:
            # log.debug("looking for events, timeout: %s", timeout)
            res = self._direct_api("get", url=page_token)
            delta_link = res.get('@odata.deltaLink')
            next_link = res.get('@odata.nextLink')
            events: Union[List, Iterable] = res.get('value')
            new_cursor = next_link or delta_link

            if not self._is_biz:
                # events = sorted(events, key=lambda x: x["lastModifiedDateTime"]): # sorting by modtime also works
                events = reversed(cast(List, events))

            for change in events:
                event = self._convert_to_event(change, new_cursor)
                log.debug("converted event %s as %s", change, event)
                if event is not None:
                    yield event
                else:
                    log.debug("Ignoring event")

            if new_cursor and page_token and new_cursor != page_token:
                self.__cursor = new_cursor
            page_token = new_cursor
            log.debug("new cursor %s", new_cursor)
            if delta_link:
                done = True

    def _hash_from_dict(self, change):
        if 'hashes' in change['file']:
            if self._is_biz:
                ohash = change['file']['hashes'].get('quickXorHash')
            else:
                ohash = change['file']['hashes'].get('sha1Hash')
            if ohash == "":
                ohash = None
        else:
            ohash = None
            if self._is_biz:
                if change['size'] == 0:
                    ohash = QXHASH_0
        if ohash is None:
            log.error("no hash for file? %s", pformat(change))
        return ohash

    def upload(self, oid, file_like, metadata=None) -> 'OInfo':
        size = _get_size_and_seek0(file_like)
        if size == 0:
            with self._api() as client:
                req = self._get_item(client, oid=oid).content.request()
                req.method = "PUT"
                try:
                    resp = req.send(data=file_like)
                except onedrivesdk.error.OneDriveError as e:
                    if e.code == ErrorCode.NotSupported:
                        raise CloudFileExistsError("Cannot upload to folder")
                    if e.code == ErrorCode.ResourceModified:
                        # onedrive ocassionally reports etag mismatch errors, even when there's no possibility of conflict
                        # simply retrying here vastly reduces the number of false positive failures
                        resp = req.send(data=file_like)
                    else:
                        raise

                log.debug("uploaded: %s", resp.content)
                # TODO: why not just info_from_rest?
                item = onedrivesdk.Item(json.loads(resp.content))
                return self._info_item(item)
        else:
            with self._api() as client:
                info = self.info_oid(oid)
                if not info:
                    raise CloudFileNotFoundError("Uploading to nonexistent oid")

                if info.otype == DIRECTORY:
                    raise CloudFileExistsError("Trying to upload on top of directory")

                _unused_resp = self._upload_large(self._get_item(client, oid=oid).api_path, file_like, "replace")
            # todo: maybe use the returned item dict to speed this up
            return self.info_oid(oid)

    def create(self, path, file_like, metadata=None) -> 'OInfo':
        if not metadata:
            metadata = {}

        pid = self._get_parent_id(path=path)
        dirname, base = self.split(path)
        size = _get_size_and_seek0(file_like)

        if size == 0:
            if self.exists_path(path):
                raise CloudFileExistsError()
            with self._api() as client:
                api_path = self._get_item(client, oid=pid).api_path
                base = base.replace("'", "''")
                name = urllib.parse.quote(base)
                api_path += "/children('" + name + "')/content"
                try:
                    headers = {'content-type': 'text/plain'}
                    r = self._direct_api("put", api_path, data=file_like, headers=headers)  # default timeout ok, size == 0 from "if" condition
                except CloudTemporaryError:
                    info = self.info_path(path)
                    # onedrive can fail with ConnectionResetByPeer, but still secretly succeed... just without returning info
                    # if so, check hashes, and if all is OK, return OK
                    if info and info.hash == self.hash_data(file_like):
                        return info
                    # alternately this could be a race condition, where two people upload at once
                    # so fail otherwise
                    raise
            return self._info_from_rest(r, root=dirname)
        else:
            with self._api() as client:
                r = self._upload_large(self._get_item(client, path=path).api_path + ":", file_like, conflict="fail")
            return self._info_from_rest(r, root=self.dirname(path))
    
    def _upload_large(self, drive_path, file_like, conflict):  # pylint: disable=too-many-locals
        with self._api():
            size = _get_size_and_seek0(file_like)
            r = self._direct_api("post", "%s/createUploadSession" % drive_path, json={"item": {"@microsoft.graph.conflictBehavior": conflict}})
            upload_url = r["uploadUrl"]

            data = file_like.read(self.upload_block_size)

            max_retries_per_block = 10

            cbfrom = 0
            retries = 0
            while data:
                clen = len(data)             # fragment content size
                cbto = cbfrom + clen - 1     # inclusive content byte range
                cbrange = "bytes %s-%s/%s" % (cbfrom, cbto, size)
                try:
                    headers = {"Content-Length": clen, "Content-Range": cbrange}
                    r = self._direct_api("put", url=upload_url, data=data, headers=headers)
                except (CloudDisconnectedError, CloudTemporaryError) as e:
                    retries += 1
                    log.exception("Exception during _upload_large, continuing, range=%s, exception%s: %s", cbrange, retries, type(e))
                    if retries >= max_retries_per_block:
                        raise e
                    continue

                data = file_like.read(self.upload_block_size)
                cbfrom = cbto + 1
                retries = 0
            return r

    def list_ns(self):
        return list(n for n in self.__name_to_drive)

    def download(self, oid, file_like):
        with self._api() as client:
            info = self._get_item(client, oid=oid)
            r = self._direct_api("get", info.api_path + "/content", stream=True)
            for chunk in r.iter_content(chunk_size=4096):
                file_like.write(chunk)
                file_like.flush()

    def rename(self, oid, path):  # pylint: disable=too-many-locals, too-many-branches, too-many-statements
        with self._api() as client:
            self._verify_parent_folder_exists(path)
            parent, base = self.split(path)

            item = self._get_item(client, oid=oid)
            old_path = item.path

            info = item.get()

            old_parent_id = info.parent_reference.id

            new_parent_item = self._get_item(client, path=parent)
            new_parent_info = new_parent_item.get()
            new_parent_id = new_parent_info.id

            new_info: onedrivesdk.Item = onedrivesdk.Item()

            try:
                updated = False
                if info.name != base:
                    need_temp = False
                    if info.name.lower() == base.lower():
                        need_temp = True
                    if need_temp:
                        new_info.name = base + os.urandom(8).hex()
                        item.update(new_info)
                    new_info.name = base
                    updated = True
                if old_parent_id != new_parent_info.id:
                    new_info.parent_reference = onedrivesdk.ItemReference()
                    new_info.parent_reference.id = new_parent_id
                    updated = True
                if not updated:
                    return oid
                item.update(new_info)
            except onedrivesdk.error.OneDriveError as e:
                if e.code == ErrorCode.InvalidRequest:
                    base, location = self.split(path)
                    parent_item = self.info_path(base, use_cache=False)
                    while location:
                        if parent_item and parent_item.otype is OType.FILE:
                            raise CloudFileExistsError()
                        base, location = self.split(base)
                        parent_item = self.info_path(base, use_cache=False)
                if not (e.code == "nameAlreadyExists" and info.folder):
                    log.debug("self not a folder, or not an exists error")
                    raise

                confl = self.info_path(path)
                if not (confl and confl.otype == DIRECTORY):
                    log.debug("conflict not a folder")
                    raise

                try:
                    next(self.listdir(confl.oid))
                    log.debug("folder is not empty")
                    raise
                except StopIteration:
                    pass  # Folder is empty, rename over is ok

                if confl.oid == oid:
                    raise

                log.debug("remove conflict out of the way : %s", e)
                self.delete(confl.oid)
                self.rename(oid, path)

        new_path = self._get_path(oid)
<<<<<<< HEAD
        new_dir, new_file = self.split(new_path)
        old_dir, old_file = self.split(old_path)
        if self.paths_match(old_dir, new_dir) and old_file == new_file:
            log.error("old and new paths match after rename: %s", old_path)
            raise CloudTemporaryError("old and new paths match after rename")
=======
        if self.paths_match(old_path, new_path, for_display=True):
            log.error("rename did not change cloud file path: old=%s new=%s", old_path, new_path)
            raise CloudTemporaryError("rename did not change cloud file path")
>>>>>>> 4e5363c8

        return oid

    def _info_from_rest(self, item, root=None):
        name = item["name"]
        if root:
            path = self.join(root, name)
        else:
            raise NotImplementedError()

        iid = item["id"]
        ohash = None
        if "folder" in item:
            otype = DIRECTORY
        else:
            otype = FILE
        if "file" in item:
            ohash = self._hash_from_dict(item)

        pid = item["parentReference"].get("id")
        name = item["name"]
        size = item["size"]
        mtime = item["lastModifiedDateTime"]
        shared = False
        if "createdBy" in item:
            shared = bool(item.get("remoteItem"))

        return OneDriveInfo(oid=iid, otype=otype, hash=ohash, path=path, pid=pid, name=name,
                            size=size, mtime=mtime, shared=shared)

    def listdir(self, oid) -> Generator[OneDriveInfo, None, None]:
        with self._api() as client:
            api_path = self._get_item(client, oid=oid).api_path

        res = self._direct_api("get", "%s/children" % api_path)

        idir = self.info_oid(oid)
        root = idir.path

        items = res.get("value", [])
        next_link = res.get("@odata.nextLink")

        while items:
            for item in items:
                yield self._info_from_rest(item, root=root)

            items = []
            if next_link:
                res = self._direct_api("get", url=next_link)
                items = res.get("value", [])
                next_link = res.get("@odata.nextLink")

    def mkdir(self, path, metadata=None) -> str:    # pylint: disable=arguments-differ
        _ = metadata
        log.debug("mkdir %s", path)

        # boilerplate: probably belongs in base class
        if self.exists_path(path):
            info = self.info_path(path)
            if info.otype == FILE:
                raise CloudFileExistsError(path)
            log.debug("Skipped creating already existing folder: %s", path)
            return info.oid

        pid = self._get_parent_id(path=path)
        log.debug("got pid %s", pid)

        f = onedrivesdk.Folder()
        i = onedrivesdk.Item()
        _, name = self.split(path)
        i.name = name
        i.folder = f

        with self._api() as client:
            item = self._get_item(client, oid=pid).children.add(i)

        return item.id

    def delete(self, oid):
        try:
            with self._api() as client:
                item = self._get_item(client, oid=oid).get()
                if not item:
                    log.debug("deleted non-existing oid %s", debug_sig(oid))
                    return  # file doesn't exist already...
                info = self._info_item(item)
                if info.otype == DIRECTORY:
                    try:
                        next(self.listdir(oid))
                        raise CloudFileExistsError("Cannot delete non-empty folder %s:%s" % (oid, info.name))
                    except StopIteration:
                        pass  # Folder is empty, delete it no problem
                self._direct_api("delete", self._get_item(client, oid=oid).api_path)
        except CloudFileNotFoundError:
            pass

    def exists_oid(self, oid):
        return self._info_oid(oid, path=False) is not None

    def info_path(self, path: str, use_cache=True) -> Optional[OInfo]:
        log.debug("info path %s", path)
        try:
            if path == "/":
                return OneDriveInfo(oid="root", otype=DIRECTORY, hash=None, path="/", pid=None, name="",
                                    mtime=None, shared=False)

            with self._api() as client:
                api_path = self._get_item(client, path=path).api_path
            log.debug("direct res path %s", api_path)
            res = self._direct_api("get", api_path)
            return self._info_from_rest(res, root=self.dirname(path))
        except CloudFileNotFoundError:
            return None

    def _info_item(self, item, path=None) -> OneDriveInfo:
        if item.folder:
            otype = DIRECTORY
            ohash = None
        else:
            otype = FILE

            if self._is_biz:
                if item.file.hashes is None:
                    # This is the quickxor hash of b""
                    ohash = QXHASH_0
                else:
                    ohash = item.file.hashes.to_dict()["quickXorHash"]
            else:
                ohash = item.file.hashes.to_dict()["sha1Hash"]

        pid = item.parent_reference.id

        odi = OneDriveItem(self, oid=item.id, path=path, pid=pid)

        if path is None:
            path = odi.path

        return OneDriveInfo(oid=odi.oid, otype=otype, hash=ohash, path=odi.path, pid=odi.pid, name=item.name,
                            mtime=item.last_modified_date_time, shared=item.shared)

    def exists_path(self, path) -> bool:
        try:
            with self._api() as client:
                return bool(self._get_item(client, path=path).get())
        except CloudFileNotFoundError:
            return False

    def _get_parent_id(self, *, path=None, oid=None):
        log.debug("get parent %s", path)
        if not path and not oid:
            log.error("invalid info %s %s", path, oid)
            raise CloudFileNotFoundError("Invalid path/oid")

        ret = None

        if path:
            ppath = self.dirname(path)
            i = self.info_path(ppath)
            if i:
                ret = i.oid
                if i.otype == FILE:
                    raise CloudFileExistsError("file where a folder should be")

        if oid is not None:
            i = self.info_oid(oid)
            if i:
                ret = i.pid     # parent id

        if not ret:
            raise CloudFileNotFoundError("parent %s must exist" % ppath)

        return ret

    def _drive_root(self, name, path=""):       # pylint:disable=no-self-use
        return "/drives/%s/root:" % name + path

    def _join_parent_reference_path_and_name(self, pr_path, name):
        assert pr_path
        path = self.join(pr_path, name)
        preambles = [r"/drive/root:", r"/me/drive/root:", r"/drives/.*?/root:"]

        if ':' in path:
            found = False
            for preamble in preambles:
                m = re.match(preamble, path)
                if m:
                    pre = m[0]
                    path = path[len(pre):]
                    found = True
                    break
            if not found:
                raise Exception("path '%s'(%s, %s) does not start with '%s', maybe implement recursion?" % (path, pr_path, name, preambles))
        path = urllib.parse.unquote(path)
        return path

    def _get_item(self, client, *, oid=None, path=None):
        if not client:
            raise CloudDisconnectedError("Not connected")
        return OneDriveItem(self, oid=oid, path=path)

    def _get_path(self, oid=None) -> Optional[str]:
        """get path using oid or item"""
        # TODO: implement caching

        try:
            with self._api() as client:
                item = self._get_item(client, oid=oid)

                if item is not None:
                    return item.path

                raise ValueError("_box_get_path requires oid or item")
        except CloudFileNotFoundError:
            return None

    def info_oid(self, oid: str, use_cache=True) -> Optional[OneDriveInfo]:
        return self._info_oid(oid)

    def _info_oid(self, oid, path=None) -> Optional[OneDriveInfo]:
        try:
            with self._api() as client:
                try:
                    item = self._get_item(client, oid=oid).get()
                except OneDriveError as e:
                    log.info("info failure %s / %s", e, e.code)
                    if e.code == 400:
                        log.debug("malformed oid %s: %s", oid, e)
                        # malformed oid == not found
                        return None
                    if "invalidclientquery" in str(e.code).lower():
                        return None
                    raise
            return self._info_item(item, path=path)
        except CloudFileNotFoundError:
            return None

    def hash_data(self, file_like) -> str:
        # get a hash from a filelike that's the same as the hash i natively use
        if self._is_biz:
            h = quickxorhash.quickxorhash()
            for c in iter(lambda: file_like.read(32768), b''):
                h.update(c)
            return b64encode(h.digest()).decode("utf8")
        else:
            h = hashlib.sha1()
            for c in iter(lambda: file_like.read(32768), b''):
                h.update(c)
            return h.hexdigest().upper()

    @property                                # type: ignore
    def namespace(self) -> str:              # type: ignore
        if self._drive_id:
            return self.__drive_to_name[self._drive_id]
        return None

    @namespace.setter
    def namespace(self, ns: str):
        if ns not in self.__name_to_drive:
            raise CloudNamespaceError("Unknown namespace %s" % ns)

        if self.__name_to_drive[ns] != self._drive_id:
            log.debug("namespace changing to %s", ns)

        self.namespace_id = self.__name_to_drive[ns]
        assert self.namespace == ns

    @property
    def _is_biz(self):
        if self.__cached_is_biz is None:
            dat = self._direct_api("get", "/drives/%s/" % self._drive_id)
            self.__cached_is_biz = dat["driveType"] != 'personal'
        return self.__cached_is_biz

    @property
    def namespace_id(self) -> Optional[str]:
        return self._drive_id

    @namespace_id.setter
    def namespace_id(self, ns_id: str):
        self._drive_id = ns_id

    @classmethod
    def test_instance(cls):
        return cls.oauth_test_instance(prefix=cls.name.upper(), port_range=(54200, 54210), host_name="localhost")

    @property
    def _test_namespace(self):
        return "personal"


class OneDriveBusinessTestProvider(OneDriveProvider):
    name = "testodbiz"


register_provider(OneDriveBusinessTestProvider)

__cloudsync__ = OneDriveProvider<|MERGE_RESOLUTION|>--- conflicted
+++ resolved
@@ -870,17 +870,9 @@
                 self.rename(oid, path)
 
         new_path = self._get_path(oid)
-<<<<<<< HEAD
-        new_dir, new_file = self.split(new_path)
-        old_dir, old_file = self.split(old_path)
-        if self.paths_match(old_dir, new_dir) and old_file == new_file:
-            log.error("old and new paths match after rename: %s", old_path)
-            raise CloudTemporaryError("old and new paths match after rename")
-=======
         if self.paths_match(old_path, new_path, for_display=True):
             log.error("rename did not change cloud file path: old=%s new=%s", old_path, new_path)
             raise CloudTemporaryError("rename did not change cloud file path")
->>>>>>> 4e5363c8
 
         return oid
 
