--- conflicted
+++ resolved
@@ -40,7 +40,7 @@
 
 import quickxorhash
 
-__version__ = "3.1.0"  # pragma: no cover
+__version__ = "3.1.1"  # pragma: no cover
 
 
 SOCK_TIMEOUT = 180
@@ -267,10 +267,6 @@
             self.drive_id = ids[1]
             self.shared_folder_id = ids[2]
         else:
-<<<<<<< HEAD
-=======
-            self.site_id = ""
->>>>>>> 3785653f
             self.drive_id = self.id
 
     def __repr__(self):
@@ -290,14 +286,6 @@
     @property
     def is_cached(self) -> bool:
         return bool(self.drives)
-
-
-@dataclass
-class _NamespaceErrors(Namespace):
-    pass
-
-
-NamespaceErrors = _NamespaceErrors("", "")
 
 
 @dataclass
@@ -445,12 +433,12 @@
 
     def _save_shared_with_me_info(self, shared_json):
         try:
-<<<<<<< HEAD
             remote_item = shared_json.get("remoteItem")
             if not remote_item or "folder" not in remote_item:
                 # we only care about shared folders, not shared files
                 return
 
+            # TODO: check cache?
             ids = f"{self._shared_with_me.id}|{remote_item['parentReference']['driveId']}|{remote_item['id']}"
             url = remote_item["webUrl"]
             shared = remote_item["shared"]
@@ -469,27 +457,6 @@
                           url=url,
                           owner=owner)
             self.__drive_by_id[ids] = drive
-=======
-            if "folder" not in shared_json:
-                # we only care about shared folders, not files
-                return
-
-            ids = f"{self._shared_with_me.id}|{shared_json['remoteItem']['parentReference']['driveId']}"
-            url = shared_json["webUrl"]
-            split_path = urllib.parse.unquote_plus(urllib.parse.urlparse(url).path).split('/')
-            drive = self.__drive_by_id.get(ids)
-            if not drive:
-                shared_by = shared_json["remoteItem"]["shared"]["sharedBy"]
-                owner = (shared_by.get("user") or shared_by.get("group", {})).get("displayName")
-                site_name = "Personal" if split_path[1] == "personal" else split_path[2]
-                name = f"Shared/{owner}/{site_name}/{split_path[3]}"
-                drive = Drive(name, ids,
-                              parent=self._shared_with_me,
-                              url=url,
-                              owner=owner)
-                self.__drive_by_id[ids] = drive
-            drive.paths.append("/" + "/".join(split_path[4:]))
->>>>>>> 3785653f
         except Exception as e:
             self._save_namespace_error(f"Failed to parse shared folder json: {shared_json} {repr(e)}")
 
@@ -1439,17 +1406,13 @@
         if self.connected:
             # validate
             self._namespace = self._get_validated_namespace(ns_id)
-<<<<<<< HEAD
             if self.namespace.is_shared:
                 self.namespace.shared_folder_path = self.info_oid(self.namespace.shared_folder_id).path_orig
                 log.info("namespace.shared_folder_path = %s", self.namespace.shared_folder_path)
-=======
->>>>>>> 3785653f
         else:
             # defer validation until a connection is established
             self._namespace = self.__drive_by_id.get(ns_id, Drive(name=ns_id, id=ns_id))
         log.info("USING NS name=%s id=%s - connected=%s", self.namespace.name, self.namespace_id, self.connected)
-<<<<<<< HEAD
 
     def _get_validated_namespace(self, ns_id: str):  # pylint: disable=too-many-branches
         drive = self.__drive_by_id.get(ns_id)
@@ -1471,36 +1434,7 @@
                     self._fetch_drives_for_site(site)
                     drive = self.__drive_by_id.get(ns_id)
                 if not drive:
-                    # check if it is a shared drive
-                    drive = next((d for d in self._shared_with_me.drives if d.drive_id == ids.drive_id), None)
-                if not drive:
-                    raise CloudNamespaceError(f"Site does not contain drive: {ns_id}")
-            elif ids.drive_id:
-                if ids.drive_id == self._personal_drive.drives[0].drive_id:
-                    drive = self._personal_drive.drives[0]
-                else:
-                    api_drive = self._direct_api("get", f"/drives/{ids.drive_id}/")
-                    if not api_drive:
-                        raise CloudNamespaceError(f"Unknown drive id: {ns_id}")
-                    drive = Drive(api_drive.get("name", "Personal"), ns_id)
-        return drive
-=======
->>>>>>> 3785653f
-
-    def _get_validated_namespace(self, ns_id: str):
-        drive = self.__drive_by_id.get(ns_id)
-        if not drive:
-            self._fetch_drive_list()
-            drive = self.__drive_by_id.get(ns_id)
-        if not drive:
-            ids = Drive(ns_id, ns_id)
-            if ids.site_id:
-                site = self.__site_by_id.get(ids.site_id)
-                if not site:
-                    raise CloudNamespaceError(f"Unknown site id: {ns_id}")
-                self._fetch_drives_for_site(site)
-                drive = self.__drive_by_id.get(ns_id)
-                if not drive:
+                    # TODO: ent config?
                     # check if it is a shared drive
                     drive = next((d for d in self._shared_with_me.drives if d.drive_id == ids.drive_id), None)
                 if not drive:
